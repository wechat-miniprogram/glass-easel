/* eslint-disable no-new-func */
/* eslint-disable @typescript-eslint/no-implied-eval */

// eslint-disable-next-line import/no-extraneous-dependencies
import { TmplGroup } from 'glass-easel-template-compiler'
import * as glassEasel from '../../src'
import * as ComposedBackend from './composed_backend'
import * as ShadowBackend from './shadow_backend'

glassEasel.globalOptions.throwGlobalError = true
const warningThrow = (msg: string) => {
  throw new Error(msg)
}
glassEasel.addGlobalWarningListener(warningThrow)

// eslint-disable-next-line @typescript-eslint/no-unsafe-member-access
;(glassEasel.Element.prototype as any).toJSON = function () {
  return `[GlassEaselElement ${glassEasel.dumpSingleElementToString(this)}]`
}
// eslint-disable-next-line @typescript-eslint/no-unsafe-member-access
;(glassEasel.TextNode.prototype as any).toJSON = function () {
  return `[GlassEaselTextNode ${glassEasel.dumpSingleElementToString(this)}]`
}

Object.defineProperty(window, 'matchMedia', {
  writable: true,
  value: jest.fn().mockImplementation((query) => ({
    matches: false,
    media: query as unknown,
    onchange: null,
    addListener: jest.fn(), // Deprecated
    removeListener: jest.fn(), // Deprecated
    addEventListener: jest.fn(),
    removeEventListener: jest.fn(),
    dispatchEvent: jest.fn(),
  })),
})

export const execWithWarn = <T>(expectCount: number, func: () => T): T => {
  let count = 0
  const warningListener = () => {
    count += 1
    return false
  }
  glassEasel.removeGlobalWarningListener(warningThrow)
  glassEasel.addGlobalWarningListener(warningListener)
  const ret = func()
  glassEasel.removeGlobalWarningListener(warningListener)
  glassEasel.addGlobalWarningListener(warningThrow)
  expect(count).toBe(expectCount)
  return ret
}

export const execWithError = <R>(func: () => R, ...errors: string[]): R | void => {
  let count = 0
  const errorListener = (err: unknown) => {
    if (count >= errors.length) return true // will throw
    expect(err).toBeInstanceOf(Error)
    expect((err as Error).message).toBe(errors[count])
    count += 1
    return false
  }
  glassEasel.addGlobalErrorListener(errorListener)
  try {
    return func()
  } catch (e) {
    errorListener(e)
    return undefined
  } finally {
    glassEasel.removeGlobalErrorListener(errorListener)
    expect(count).toBe(errors.length)
  }
}

type TemplateOptions = {
  updateMode?: string
  fallbackListenerOnNativeNode?: boolean
}

type FilterFuncs = {
  A?: glassEasel.template.ChangePropFilter
  C?: glassEasel.template.EventListenerWrapper
}

export const tmpl = (src: string, options?: TemplateOptions, filterFuncs?: FilterFuncs) => {
  const group = TmplGroup.newDev()
  group.addTmpl('', src)
  let genObjectSrc = `return ${group.getTmplGenObjectGroups()}`
  group.free()
  if (filterFuncs !== undefined) {
    const C = filterFuncs.C || 'undefined'
    genObjectSrc = genObjectSrc.replace('var Q={', `var Q={C:${C.toString()},`)
  }
  // console.info(genObjectSrc)
  // eslint-disable-next-line @typescript-eslint/no-unsafe-assignment
  const genObjectGroupList = new Function(genObjectSrc)() as { [key: string]: any }
  return {
    groupList: genObjectGroupList,
    // eslint-disable-next-line @typescript-eslint/no-unsafe-assignment
    content: genObjectGroupList[''],
    ...options,
  }
}

export const multiTmpl = (src: { [path: string]: string }, options?: TemplateOptions) => {
  const group = new TmplGroup()
  Object.keys(src).forEach((path) => {
    if (path.endsWith('.wxs')) {
      group.addScript(path.slice(0, -4), src[path]!)
    } else {
      group.addTmpl(path, src[path]!)
    }
  })
  const genObjectSrc = `return ${group.getTmplGenObjectGroups()}`
  group.free()
  // console.info(genObjectSrc)
  // eslint-disable-next-line @typescript-eslint/no-unsafe-assignment
  const genObjectGroupList = new Function(genObjectSrc)() as { [key: string]: any }
  return {
    groupList: genObjectGroupList,
    // eslint-disable-next-line @typescript-eslint/no-unsafe-assignment
    content: genObjectGroupList[''],
    ...options,
  }
}

export const domBackend = new class extends glassEasel.CurrentWindowBackendContext {
  public dropBackendAfterRelease = true
}
<<<<<<< HEAD
domBackend.onEvent(glassEasel.triggerEvent)

=======
>>>>>>> ddd99de1
export const shadowBackend = new ShadowBackend.Context()
export const composedBackend = new ComposedBackend.Context()

export const getCustomExternalTemplateEngine = (
  createExternalShadowRoot: (comp: glassEasel.GeneralComponent) => glassEasel.ExternalShadowRoot,
) => {
  class CustomExternalTemplateEngine implements glassEasel.templateEngine.Template {
    static create() {
      return new CustomExternalTemplateEngine()
    }

    // eslint-disable-next-line class-methods-use-this
    createInstance(comp: glassEasel.GeneralComponent): glassEasel.templateEngine.TemplateInstance {
      return new EmptyTemplateInstance(comp, createExternalShadowRoot(comp))
    }
  }

  class EmptyTemplateInstance implements glassEasel.templateEngine.TemplateInstance {
    comp: glassEasel.GeneralComponent
    shadowRoot: glassEasel.ExternalShadowRoot

    constructor(comp: glassEasel.GeneralComponent, shadowRoot: glassEasel.ExternalShadowRoot) {
      this.comp = comp
      this.shadowRoot = shadowRoot
    }

    // eslint-disable-next-line class-methods-use-this
    initValues() {
      // empty
    }

    // eslint-disable-next-line class-methods-use-this
    updateValues() {
      // empty
    }
  }

  return CustomExternalTemplateEngine
}<|MERGE_RESOLUTION|>--- conflicted
+++ resolved
@@ -127,11 +127,6 @@
 export const domBackend = new class extends glassEasel.CurrentWindowBackendContext {
   public dropBackendAfterRelease = true
 }
-<<<<<<< HEAD
-domBackend.onEvent(glassEasel.triggerEvent)
-
-=======
->>>>>>> ddd99de1
 export const shadowBackend = new ShadowBackend.Context()
 export const composedBackend = new ComposedBackend.Context()
 
