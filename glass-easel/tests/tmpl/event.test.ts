// eslint-disable-next-line import/no-extraneous-dependencies
import { tmpl, domBackend, composedBackend, shadowBackend } from '../base/env'
import * as glassEasel from '../../src'

const testCases = (testBackend: glassEasel.GeneralBackendContext) => {
  beforeAll(() => {
    domBackend.onEvent(glassEasel.Event.triggerEvent)
  })

  test('event listener filter', () => {
    const customHandler = (a: number, b: number) => a + b
    const template = tmpl(
      `
        <wxs module="w">module.exports = { customHandler: ${customHandler.toString()} }</wxs>
        <div
          id="a"
          bind:customEv="f"
          bind:dropEvent="shouldBeDropped"
          bind:customHandler="{{ w.customHandler }}"
        ></div>
      `,
      {},
      {
        C: (elem, evName, listener, final, mutated, capture, generalLvaluePath) => {
          const hostMethodCaller = elem.ownerShadowRoot?.getHostNode().getMethodCaller()
          expect(final).toBe(false)
          expect(mutated).toBe(false)
          expect(capture).toBe(false)
          switch (evName) {
            case 'customHandler': {
              expect(generalLvaluePath).toStrictEqual([
                glassEasel.template.GeneralLvaluePathPrefix.InlineScript,
                '',
                'w',
                'customHandler',
              ])
              break
            }
            default:
              expect(generalLvaluePath).toBe(undefined)
          }
          return (event) => {
            expect(event.getEventName()).toBe(evName)
            switch (evName) {
              case 'customEv': {
                event.target = Object.assign(event.target, { id: 'b' })
                return listener.apply(hostMethodCaller, [event])
              }
              case 'dropEvent': {
                return undefined
              }
              case 'customHandler': {
                const ret = (listener as any as typeof customHandler)(event.detail as number, 2)
                expect(ret).toBe(3)
                return undefined
              }
              default: {
                return listener.apply(hostMethodCaller, [event])
              }
            }
          }
        },
      },
    )

    let droppedEventCalled = false
    const eventOrder: number[] = []
    const def = glassEasel.registerElement({
      template,
      methods: {
        f(ev: glassEasel.ShadowedEvent<unknown>) {
          expect(this).toBe(elem.getMethodCaller())
          expect(ev.target.id).toBe('b')
          eventOrder.push(1)
        },
        shouldBeDropped() {
          droppedEventCalled = true
        },
      },
    })
    const elem = glassEasel.Component.createWithContext('root', def.general(), testBackend)
    const div = elem.getShadowRoot()!.getElementById('a')!

    div.triggerEvent('customEv')
    expect(eventOrder).toStrictEqual([1])

    div.triggerEvent('dropEvent')
    expect(droppedEventCalled).toBe(false)

    div.triggerEvent('customHandler', 1)
  })

  test('catch bindings', () => {
    const eventOrder: number[] = []
    const def = glassEasel.registerElement({
      template: tmpl(`
        <div id="a" bind:customEv="evA">
          <div id="b" catch:customEv="evB">
            <div id="c" bind:customEv="evC" />
          </div>
        </div>
      `),
      methods: {
        evA() {
          eventOrder.push(1)
        },
        evB() {
          eventOrder.push(2)
        },
        evC() {
          eventOrder.push(3)
        },
      },
    })
    const elem = glassEasel.Component.createWithContext('root', def.general(), testBackend)
    const c = elem.getShadowRoot()!.getElementById('c')!
    c.triggerEvent('customEv', null, { bubbles: true })
    expect(eventOrder).toStrictEqual([3, 2])
  })

  test('mut-bind bindings', () => {
    const eventOrder: number[] = []
    const def = glassEasel.registerElement({
      template: tmpl(`
        <div id="a" bind:customEv="evA">
          <div id="b" mut-bind:customEv="evB">
            <div id="c" mut-bind:customEv="evC" />
          </div>
        </div>
      `),
      methods: {
        evA() {
          eventOrder.push(1)
        },
        evB() {
          eventOrder.push(2)
        },
        evC() {
          eventOrder.push(3)
        },
      },
    })
    const elem = glassEasel.Component.createWithContext('root', def.general(), testBackend)
    const c = elem.getShadowRoot()!.getElementById('c')!
    c.triggerEvent('customEv', null, { bubbles: true })
    expect(eventOrder).toStrictEqual([3, 1])
  })

  test('dynamic catch bindings', () => {
    const eventOrder: number[] = []
    const def = glassEasel.registerElement({
      template: tmpl(`
        <div id="a" bind:customEv="evA">
          <div id="b" catch:customEv="{{ evBHandler }}">
            <div id="c" />
          </div>
        </div>
      `),
      data: {
        evBHandler: 'evB',
      },
      methods: {
        evA() {
          eventOrder.push(1)
        },
        evB() {
          eventOrder.push(2)
        },
      },
    })
    const elem = glassEasel.Component.createWithContext('root', def.general(), testBackend)
    const c = elem.getShadowRoot()!.getElementById('c')!
    c.triggerEvent('customEv', null, { bubbles: true })
    expect(eventOrder).toStrictEqual([2])
    eventOrder.length = 0
    elem.setData({
      evBHandler: '',
    })
    c.triggerEvent('customEv', null, { bubbles: true })
    expect(eventOrder).toStrictEqual([1])
  })

  test('bubble cross shadow', () => {
    const ops: string[] = []

    const single = glassEasel.registerElement({
      template: tmpl(`
        <div capture-bind:customEv="on0c" bind:customEv="on0">
          <slot capture-bind:customEv="on1c" bind:customEv="on1" />
        </div>
        <div capture-bind:customEv="on2c" bind:customEv="on2">
          <slot name="a" capture-bind:customEv="on3c" bind:customEv="on3" />
        </div>
      `),
      methods: {
        on0: () => ops.push('s0'),
        on1: () => ops.push('s1'),
        on2: () => ops.push('s2'),
        on3: () => ops.push('s3'),
        on0c: () => ops.push('s0c'),
        on1c: () => ops.push('s1c'),
        on2c: () => ops.push('s2c'),
        on3c: () => ops.push('s3c'),
      },
    })

    const multi = glassEasel.registerElement({
      options: { multipleSlots: true },
      template: tmpl(`
        <div capture-bind:customEv="on0c" bind:customEv="on0">
          <slot capture-bind:customEv="on1c" bind:customEv="on1" />
        </div>
        <div capture-bind:customEv="on2c" bind:customEv="on2">
          <slot name="a" capture-bind:customEv="on3c" bind:customEv="on3" />
        </div>
      `),
      methods: {
        on0: () => ops.push('m0'),
        on1: () => ops.push('m1'),
        on2: () => ops.push('m2'),
        on3: () => ops.push('m3'),
        on0c: () => ops.push('m0c'),
        on1c: () => ops.push('m1c'),
        on2c: () => ops.push('m2c'),
        on3c: () => ops.push('m3c'),
      },
    })

    const dynamic = glassEasel.registerElement({
      options: { dynamicSlots: true },
      template: tmpl(`
        <div capture-bind:customEv="on0c" bind:customEv="on0">
          <slot capture-bind:customEv="on1c" bind:customEv="on1" />
        </div>
        <div capture-bind:customEv="on2c" bind:customEv="on2">
          <slot name="a" capture-bind:customEv="on3c" bind:customEv="on3" />
        </div>
      `),
      methods: {
        on0: () => ops.push('d0'),
        on1: () => ops.push('d1'),
        on2: () => ops.push('d2'),
        on3: () => ops.push('d3'),
        on0c: () => ops.push('d0c'),
        on1c: () => ops.push('d1c'),
        on2c: () => ops.push('d2c'),
        on3c: () => ops.push('d3c'),
      },
    })

    const parent = glassEasel.registerElement({
      using: {
        single: single.general(),
        multi: multi.general(),
        dynamic: dynamic.general(),
      },
      template: tmpl(`
        <single capture-bind:customEv="on0c" bind:customEv="on0">
          <div wx:if="1" id="s" slot="a" capture-bind:customEv="on3c" bind:customEv="on3" />S
        </single>
        <multi capture-bind:customEv="on1c" bind:customEv="on1">
          <div wx:if="1" id="m" slot="a" capture-bind:customEv="on4c" bind:customEv="on4" />M
        </multi>
        <dynamic capture-bind:customEv="on2c" bind:customEv="on2">
          <div wx:if="1" id="d" slot="a" capture-bind:customEv="on5c" bind:customEv="on5" />D
        </dynamic>
      `),
      methods: {
        on0: () => ops.push('p0'),
        on1: () => ops.push('p1'),
        on2: () => ops.push('p2'),
        on3: () => ops.push('p3'),
        on4: () => ops.push('p4'),
        on5: () => ops.push('p5'),
        on0c: () => ops.push('p0c'),
        on1c: () => ops.push('p1c'),
        on2c: () => ops.push('p2c'),
        on3c: () => ops.push('p3c'),
        on4c: () => ops.push('p4c'),
        on5c: () => ops.push('p5c'),
      },
    })

    const parentElem = glassEasel.Component.createWithContext('root', parent, testBackend)
    const singleElem = parentElem.$.s as glassEasel.Element
    const multiElem = parentElem.$.m as glassEasel.Element
    const dynamicElem = parentElem.$.d as glassEasel.Element

    glassEasel.Event.triggerEvent(singleElem, 'customEv', null, {
      bubbles: true,
      composed: true,
      capturePhase: true,
    })
    glassEasel.Event.triggerEvent(multiElem, 'customEv', null, {
      bubbles: true,
      composed: true,
      capturePhase: true,
    })
    glassEasel.Event.triggerEvent(dynamicElem, 'customEv', null, {
      bubbles: true,
      composed: true,
      capturePhase: true,
    })

    expect(ops).toEqual([
      'p0c',
      's0c',
      's1c',
      'p3c',
      'p3',
      's1',
      's0',
      'p0',
      'p1c',
      'm2c',
      'm3c',
      'p4c',
      'p4',
      'm3',
      'm2',
      'p1',
      'p2c',
      'd2c',
      'd3c',
      'p5c',
      'p5',
      'd3',
      'd2',
      'p2',
    ])
  })

  test('change property bindings', () => {
    const abc = glassEasel.registerElement({
      properties: { abc: String },
    })
    const def = glassEasel.registerElement({
      using: { abc: abc.general() },
      template: tmpl(`
        <wxs module="modA">
          exports.fA = function (newVal, oldVal, self, target) {
            self._test = 789
            target._test = newVal + ':' + (oldVal || '-')
          }
        </wxs>
        <abc id="a" change:abc="{{ modA.fA }}" abc="{{ abc }}" />
      `),
      data: {
        abc: 123,
      },
    })
    const elem = glassEasel.Component.createWithContext('root', def.general(), testBackend)
    const a = elem.getShadowRoot()!.getElementById('a')!
    expect((elem as unknown as { _test: number })._test).toBe(789)
    expect((a as unknown as { _test: string })._test).toBe('123:-')
    elem.setData({ abc: 456 })
    expect((a as unknown as { _test: string })._test).toBe('456:123')
  })

  test('event function bindings', () => {
    const abc = glassEasel.registerElement({
      lifetimes: {
        attached() {
          this.triggerEvent('abc')
        },
      },
    })
    const def = glassEasel.registerElement({
      using: { abc: abc.general() },
      template: tmpl(`
        <wxs module="modA">
          exports.fA = function (ev) {
            ev.target._test = 123
          }
        </wxs>
        <abc id="a" bind:abc="{{ modA.fA }}" />
      `),
    })
    const elem = glassEasel.Component.createWithContext('root', def.general(), testBackend)
    glassEasel.Element.pretendAttached(elem)
    const a = elem.getShadowRoot()!.getElementById('a')!
    expect((a as unknown as { _test: string })._test).toBe(123)
  })

  test('event function bindings (with conditional expression)', () => {
    const abc = glassEasel.registerElement({
      lifetimes: {
        attached() {
          this.triggerEvent('abc')
        },
      },
    })
    const def = glassEasel.registerElement({
      using: { abc: abc.general() },
      template: tmpl(`
        <wxs module="modA">
          exports.fA = function (ev) {
            ev.target._test = 123
          }
          exports.fB = function (ev) {
            ev.target._test = 456
          }
        </wxs>
        <abc id="a" bind:abc="{{ cond ? modA.fB : modA.fA }}" />
      `),
      data: {
        cond: false,
      },
    })
    const elem = glassEasel.Component.createWithContext('root', def.general(), testBackend)
    glassEasel.Element.pretendAttached(elem)
    const a = elem.getShadowRoot()!.getElementById('a')!
    expect((a as unknown as { _test: string })._test).toBe(123)
    elem.setData({ cond: true })
    a.triggerEvent('abc')
    expect((a as unknown as { _test: string })._test).toBe(456)
  })

  test('worklet directives', () => {
    const triggered: string[] = []
    const abc = glassEasel.registerElement({
      lifetimes: {
        workletChange(name: string, value: number) {
          if (name === 'abc') {
            expect(value).toBe('abc')
          } else if (name === 'def') {
            expect(value).toBe('456')
          }
          triggered.push(name)
        },
      },
    })
    const def = glassEasel.registerElement({
      using: { abc: abc.general() },
      template: tmpl(`
        <abc id="a" worklet:abc="abc" worklet:def="456" />
      `),
    })
    const elem = glassEasel.Component.createWithContext('root', def.general(), testBackend)
    glassEasel.Element.pretendAttached(elem)
    expect(triggered).toStrictEqual(['abc', 'def'])
  })

  test('handle listener return', () => {
    const def = glassEasel.registerElement({
      template: tmpl(`
        <div id="a" bind:customEv="evA">
          <div id="b" catch:customEv="evB">
            <div id="c" bind:customEv="evC" bind:customEv="evCC" />
          </div>
        </div>
      `),
      methods: {
        evA() {
          return 1
        },
        evB() {
          return 2
        },
        evC() {
          return 3
        },
        evCC() {
          return 4
        },
      },
    })
    const elem = glassEasel.Component.createWithContext('root', def.general(), testBackend)
    const c = elem.getShadowRoot()!.getElementById('c')!
    let eventOrder: number[] = []
    c.triggerEvent('customEv', null, {
      bubbles: true,
      handleListenerReturn(ret) {
        expect(typeof ret).toBe('number')
        eventOrder.push(Number(ret))
      },
    })
    expect(eventOrder).toStrictEqual([3, 4, 2])
    eventOrder = []
    c.triggerEvent('customEv', null, {
      bubbles: true,
      handleListenerReturn(ret) {
        expect(typeof ret).toBe('number')
        eventOrder.push(Number(ret))
        return ret !== 4
      },
    })
    expect(eventOrder).toStrictEqual([3, 4])
  })

  test('event phrase', () => {
<<<<<<< HEAD
    const def = glassEasel.registerElement({
      template: tmpl(`
        <div id="a" bind:customEv="evA">
          <div id="b" catch:customEv="evB">
=======
    let eventPhase: [string, glassEasel.EventPhase][] = []
    const def = glassEasel.registerElement({
      template: tmpl(`
        <div id="a" bind:customEv="evA">
          <div id="b" capture-bind:customEv="evB">
>>>>>>> ddd99de1
            <div id="c" bind:customEv="evC" />
          </div>
        </div>
      `),
      methods: {
        evA(e: glassEasel.ShadowedEvent<unknown>) {
<<<<<<< HEAD
          expect(e.eventPhase).toBe(glassEasel.EventPhase.BubblingPhase)
        },
        evB(e: glassEasel.ShadowedEvent<unknown>) {
          expect(e.eventPhase).toBe(glassEasel.EventPhase.CapturingPhase)
        },
        evC(e: glassEasel.ShadowedEvent<unknown>) {
          expect(e.eventPhase).toBe(glassEasel.EventPhase.BubblingPhase)
=======
          eventPhase.push(['a', e.eventPhase])
        },
        evB(e: glassEasel.ShadowedEvent<unknown>) {
          eventPhase.push(['b', e.eventPhase])
        },
        evC(e: glassEasel.ShadowedEvent<unknown>) {
          eventPhase.push(['c', e.eventPhase])
>>>>>>> ddd99de1
        },
      },
    })
    const elem = glassEasel.Component.createWithContext('root', def.general(), testBackend)
    const c = elem.getShadowRoot()!.getElementById('c')!
<<<<<<< HEAD
    const event = new glassEasel.Event('customEv', {}, { composed: true, capturePhase: true })
    expect(event.eventPhase).toBe(glassEasel.EventPhase.None)
    c.dispatchEvent(event)
    expect(event.eventPhase).toBe(glassEasel.EventPhase.None)
=======
    const event = new glassEasel.Event('customEv', {}, { composed: true, capturePhase: true, bubbles: true })
    expect(event.eventPhase).toBe(glassEasel.EventPhase.None)
    c.dispatchEvent(event)
    expect(event.eventPhase).toBe(glassEasel.EventPhase.None)
    expect(eventPhase).toStrictEqual([
      ['b', glassEasel.EventPhase.CapturingPhase],
      ['c', glassEasel.EventPhase.BubblingPhase],
      ['a', glassEasel.EventPhase.BubblingPhase],
    ])
>>>>>>> ddd99de1
  })

  test('has listeners', () => {
    const def = glassEasel.registerElement({
      template: tmpl(`
        <div id="a">
          <div id="b" catch:customEv="evB">
            <div id="c" bind:customEv="evC" />
          </div>
        </div>
      `),
      methods: {
        evB(e: glassEasel.ShadowedEvent<unknown>) {
          expect(e.hasListener()).toBe(true)
        },
        evC(e: glassEasel.ShadowedEvent<unknown>) {
          expect(e.hasListener()).toBe(true)
        },
      },
    })
    const elem = glassEasel.Component.createWithContext('root', def.general(), testBackend)
    const c = elem.getShadowRoot()!.getElementById('c')!
    const a = elem.getShadowRoot()!.getElementById('a')!

    const event = new glassEasel.Event('customEv', {}, { composed: true, capturePhase: true })
    expect(event.hasListener()).toBe(false)
    c.dispatchEvent(event)
    expect(event.hasListener()).toBe(true)

    const event1 = new glassEasel.Event('customEv', {}, { composed: true, capturePhase: true })
    expect(event1.hasListener()).toBe(false)
    a.dispatchEvent(event1)
    expect(event1.hasListener()).toBe(false)
  })

  if (testBackend === domBackend) {
    test('prevent default', () => {
      const events: string[] = []
      const def = glassEasel.registerElement({
        template: tmpl(`
          <div id="a" bind:custom="evA">
            <div id="b" capture-bind:custom="evB">
              <div id="c" bind:custom="evC" />
            </div>
          </div>
        `),
        methods: {
          evA() {
            events.push('a')
          },
          evB() {
            events.push('b')
          },
          evC() {
            events.push('c')
            return false
          },
        },
      })
      const elem = glassEasel.Component.createWithContext('root', def.general(), testBackend)
      const c = elem.getShadowRoot()!.getElementById('c')!
      const domElemC = c.getBackendElement() as unknown as HTMLDivElement
      const event = new Event('custom', { bubbles: true, composed: true, cancelable: true })
      domElemC.dispatchEvent(event)
      expect(events).toStrictEqual(['b', 'c'])
      expect(event.defaultPrevented).toBe(true)
    })

    test('stop propagation in native-rendering elements', () => {
      let op: string[] = []
      let breakpoints: string[] = []
      const comp = glassEasel.registerElement({
        options: {
          externalComponent: true,
        },
        template: tmpl(`
          <div id="a" bind:customEv="evA">
            <div id="b" bind:customEv="evB">
              <slot />
            </div>
          </div>
        `),
        listeners: {
          'this.customEv': 'evThis',
          customEv: 'evShadowRoot',
        },
        methods: {
          evThis() {
            op.push('this')
            return !breakpoints.includes('this')
          },
          evShadowRoot() {
            op.push('shadowRoot')
            return !breakpoints.includes('shadowRoot')
          },
          evA() {
            op.push('a')
            return !breakpoints.includes('a')
          },
          evB() {
            op.push('b')
            return !breakpoints.includes('b')
          },
        },
      })
      const root = glassEasel.registerElement({
        using: {
          comp,
        },
        template: tmpl(`
          <comp id="comp" bind:customEv="evComp">
            <div id="c" bind:customEv="evC" />
          </comp>
        `),
        methods: {
          evComp() {
            op.push('comp')
            return !breakpoints.includes('comp')
          },
          evC() {
            op.push('c')
            return !breakpoints.includes('c')
          },
        },
      })
      const elem = glassEasel.Component.createWithContext('root', root.general(), testBackend)
      const c = elem.$.c as glassEasel.Element

      op = []
      breakpoints = []
      glassEasel.triggerEvent(
        c,
        'customEv',
        {},
        { bubbles: true, composed: true, capturePhase: true },
      )
      expect(op).toStrictEqual(['c', 'b', 'a', 'shadowRoot', 'this', 'comp'])

      op = []
      breakpoints = ['shadowRoot']
      glassEasel.triggerEvent(
        c,
        'customEv',
        {},
        { bubbles: true, composed: true, capturePhase: true },
      )
      expect(op).toStrictEqual(['c', 'b', 'a', 'shadowRoot'])

      op = []
      breakpoints = ['b']
      glassEasel.triggerEvent(
        c,
        'customEv',
        {},
        { bubbles: true, composed: true, capturePhase: true },
      )
      expect(op).toStrictEqual(['c', 'b'])

      op = []
      breakpoints = ['c']
      glassEasel.triggerEvent(
        c,
        'customEv',
        {},
        { bubbles: true, composed: true, capturePhase: true },
      )
      expect(op).toStrictEqual(['c'])
    })
  }
}

describe('event bindings (DOM backend)', () => testCases(domBackend))
describe('event bindings (shadow backend)', () => testCases(shadowBackend))
describe('event bindings (composed backend)', () => testCases(composedBackend))<|MERGE_RESOLUTION|>--- conflicted
+++ resolved
@@ -489,33 +489,17 @@
   })
 
   test('event phrase', () => {
-<<<<<<< HEAD
-    const def = glassEasel.registerElement({
-      template: tmpl(`
-        <div id="a" bind:customEv="evA">
-          <div id="b" catch:customEv="evB">
-=======
     let eventPhase: [string, glassEasel.EventPhase][] = []
     const def = glassEasel.registerElement({
       template: tmpl(`
         <div id="a" bind:customEv="evA">
           <div id="b" capture-bind:customEv="evB">
->>>>>>> ddd99de1
             <div id="c" bind:customEv="evC" />
           </div>
         </div>
       `),
       methods: {
         evA(e: glassEasel.ShadowedEvent<unknown>) {
-<<<<<<< HEAD
-          expect(e.eventPhase).toBe(glassEasel.EventPhase.BubblingPhase)
-        },
-        evB(e: glassEasel.ShadowedEvent<unknown>) {
-          expect(e.eventPhase).toBe(glassEasel.EventPhase.CapturingPhase)
-        },
-        evC(e: glassEasel.ShadowedEvent<unknown>) {
-          expect(e.eventPhase).toBe(glassEasel.EventPhase.BubblingPhase)
-=======
           eventPhase.push(['a', e.eventPhase])
         },
         evB(e: glassEasel.ShadowedEvent<unknown>) {
@@ -523,18 +507,11 @@
         },
         evC(e: glassEasel.ShadowedEvent<unknown>) {
           eventPhase.push(['c', e.eventPhase])
->>>>>>> ddd99de1
         },
       },
     })
     const elem = glassEasel.Component.createWithContext('root', def.general(), testBackend)
     const c = elem.getShadowRoot()!.getElementById('c')!
-<<<<<<< HEAD
-    const event = new glassEasel.Event('customEv', {}, { composed: true, capturePhase: true })
-    expect(event.eventPhase).toBe(glassEasel.EventPhase.None)
-    c.dispatchEvent(event)
-    expect(event.eventPhase).toBe(glassEasel.EventPhase.None)
-=======
     const event = new glassEasel.Event('customEv', {}, { composed: true, capturePhase: true, bubbles: true })
     expect(event.eventPhase).toBe(glassEasel.EventPhase.None)
     c.dispatchEvent(event)
@@ -544,7 +521,6 @@
       ['c', glassEasel.EventPhase.BubblingPhase],
       ['a', glassEasel.EventPhase.BubblingPhase],
     ])
->>>>>>> ddd99de1
   })
 
   test('has listeners', () => {
