--- conflicted
+++ resolved
@@ -346,12 +346,8 @@
     const currentTargetCaller = isComponent(currentTarget)
       ? currentTarget.getMethodCaller() || currentTarget
       : currentTarget
-<<<<<<< HEAD
+    this._$hasListener ||= efa.funcArr.hasFunc()
     const ev = this.wrapShadowedEvent(targetCaller, mark, currentTargetCaller, target.ownerShadowRoot?.getHostNode())
-=======
-    this._$hasListener ||= efa.funcArr.hasFunc()
-    const ev = this.wrapShadowedEvent(targetCaller, mark, currentTargetCaller)
->>>>>>> ddd99de1
     const ret = efa.funcArr.call(
       currentTargetCaller,
       [ev],
