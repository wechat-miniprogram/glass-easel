/* eslint-disable @typescript-eslint/no-unsafe-return */

import {
  BM,
  BackendMode,
  type GeneralBackendContext,
  type GeneralBackendElement,
  type backend,
  type composedBackend,
  type domlikeBackend,
} from './backend'
import { CurrentWindowBackendContext } from './backend/current_window_backend_context'
import { EmptyBackendContext } from './backend/empty_backend'
import { EmptyComposedBackendContext } from './backend/empty_composed_backend'
import {
  type Behavior,
  type BuilderContext,
  type ComponentDefinitionWithPlaceholder,
  type GeneralBehavior,
  type NativeNodeDefinition,
} from './behavior'
import { ClassList, StyleScopeManager } from './class_list'
import {
  METHOD_TAG,
  type ComponentInstance,
  type ComponentMethod,
  type ComponentParams,
  type DataList,
  type DataWithPropertyValues,
  type GetFromDataPath,
  type Merge,
  type MethodList,
  type PropertyList,
  type RelationParams,
  type SetDataSetter,
  type TaggedMethod,
  type TraitRelationParams,
} from './component_params'
import { getDefaultComponentSpace, type ComponentSpace } from './component_space'
import { parseMultiPaths, parseSinglePath, type DataPath } from './data_path'
import {
  DataGroup,
  getDeepCopyStrategy,
  type DataGroupObserverTree,
  type DataValue,
  type DeepCopyStrategy,
  type DataObserver,
} from './data_proxy'
import { simpleDeepCopy } from './data_utils'
import {
  performanceMeasureEnd,
  performanceMeasureRenderWaterfall,
  performanceMeasureStart,
} from './dev_tools'
import { Element } from './element'
import { type EventListener, type EventListenerOptions } from './event'
import { type ExternalShadowRoot } from './external_shadow_tree'
import { FuncArr, safeCallback, type GeneralFuncType } from './func_arr'
import {
  ENV,
  globalOptions,
  normalizeComponentOptions,
  type NormalizedComponentOptions,
} from './global_options'
import { MutationObserverTarget } from './mutation_observer'
import { type Node } from './node'
import {
  Relation,
  generateRelationDefinitionGroup,
  normalizeRelation,
  type RelationDefinitionGroup,
  type RelationHandler,
} from './relation'
import { ShadowRoot } from './shadow_root'
import { type Template, type TemplateEngine, type TemplateInstance } from './template_engine'
import { getDefaultTemplateEngine } from './tmpl'
import { TraitBehavior, TraitGroup } from './trait_behaviors'
import { COMPONENT_SYMBOL, isComponent, isElement } from './type_symbol'
import { ThirdError, dispatchError, triggerWarning } from './warning'

export const convertGenerics = (
  compDef: GeneralComponentDefinition,
  sourceBehavior: GeneralBehavior,
  owner?: GeneralComponent,
  genericTargets?: { [key: string]: string | ComponentDefinitionWithPlaceholder },
): { [key: string]: ComponentDefinitionWithPlaceholder } | null => {
  const space = sourceBehavior.ownerSpace
  const hostUsing = owner?._$behavior._$using
  const hostGenericImpls = owner?._$genericImpls
  if (!compDef._$detail) compDef.prepare()
  const childBeh = compDef.behavior
  let genericImpls: { [key: string]: ComponentDefinitionWithPlaceholder } | null
  const generics = childBeh._$generics
  if (generics) {
    const genericDefaults = childBeh._$genericDefaults!
    genericImpls = Object.create(null) as { [key: string]: ComponentDefinitionWithPlaceholder }
    for (let i = 0; i < generics.length; i += 1) {
      const key = generics[i]!
      if (genericTargets && Object.prototype.hasOwnProperty.call(genericTargets, key)) {
        const target = genericTargets[key]!
        if (typeof target === 'string') {
          if (hostUsing?.[target]) {
            genericImpls[key] = hostUsing[target]!
          } else if (hostGenericImpls && hostGenericImpls[target]) {
            genericImpls[key] = hostGenericImpls[target]!
          } else {
            const comp = space.getGlobalUsingComponent(target)
            if (typeof comp === 'string') {
              genericImpls[key] = comp
            } else if (comp) {
              genericImpls[key] = {
                final: comp,
                source: sourceBehavior,
                placeholder: null,
                waiting: null,
              }
            } else {
              triggerWarning(`Generic "${key}" value "${target}" is not valid`, compDef.is)
              const defaultComp = space.getDefaultComponent()
              if (!defaultComp) {
                throw new ThirdError(
                  `Cannot find default component for generic "${key}"`,
                  '[prepare]',
                  compDef.is,
                )
              }
              genericImpls[key] = {
                final: defaultComp,
                source: sourceBehavior,
                placeholder: null,
                waiting: null,
              }
            }
          }
        } else {
          genericImpls[key] = target
        }
      } else {
        let defaultComp = genericDefaults[key]
        if (!defaultComp) {
          defaultComp = space.getDefaultComponent()
          if (!defaultComp) {
            throw new ThirdError(
              `Cannot find default component for generic "${key}"`,
              '[prepare]',
              compDef.is,
            )
          } else {
            triggerWarning(
              `Cannot find impl for generic "${key}", using default component (on component "${compDef.is}")`,
            )
          }
        }
        genericImpls[key] =
          typeof defaultComp === 'string'
            ? defaultComp
            : {
                final: defaultComp,
                source: sourceBehavior,
                placeholder: null,
                waiting: null,
              }
      }
    }
  } else {
    genericImpls = null
  }
  return genericImpls
}

export const resolvePlaceholder = (
  placeholder: string,
  space: ComponentSpace,
  behavior: GeneralBehavior,
  genericImpls: { [key: string]: ComponentDefinitionWithPlaceholder } | null,
): GeneralComponentDefinition | NativeNodeDefinition => {
  const using = behavior._$using
  const usingTarget = using[placeholder] || (genericImpls && genericImpls[placeholder])
  let ret: GeneralComponentDefinition | NativeNodeDefinition | null = null
  if (usingTarget) {
    if (typeof usingTarget === 'string') {
      ret = usingTarget
    } else if (usingTarget.placeholder === null) {
      ret = usingTarget.final
    } else {
      triggerWarning(`Placeholder on generic implementation is not valid`, behavior.is)
    }
  }
  if (ret) return ret
  let comp = space.getGlobalUsingComponent(placeholder)
  if (comp === null && space._$allowUnusedNativeNode && placeholder !== '') {
    comp = placeholder
  }
  if (!comp) {
    comp = space.getDefaultComponent()
    if (!comp) {
      throw new ThirdError(
        `Cannot find placeholder target "${placeholder}"`,
        '[prepare]',
        behavior.is,
      )
    }
    triggerWarning(
      `Cannot find placeholder target "${placeholder}", using default component.`,
      behavior.is,
    )
  }
  return comp
}

export type Lifetimes = {
  created: () => void
  attached: () => void
  moved: () => void
  detached: () => void
  ready: () => void
  error: (err: unknown) => void
  listenerChange: (
    isAdd: boolean,
    name: string,
    func: EventListener<unknown>,
    options: EventListenerOptions | undefined,
  ) => void
  workletChange: (name: string, value: unknown) => void
}

export type LifetimeFuncs = {
  [name in keyof Lifetimes]?: FuncArr<Lifetimes[name]>
} & Record<string, FuncArr<GeneralFuncType>>

export type PageLifetimeFuncs = {
  [name: string]: FuncArr<GeneralFuncType>
}

type ComponentDefinitionDetail<
  TData extends DataList,
  TProperty extends PropertyList,
  TMethod extends MethodList,
> = {
  proto: ComponentInstProto<TData, TProperty, TMethod>
  template: Template
  dataDeepCopy: DeepCopyStrategy
  propertyPassingDeepCopy: DeepCopyStrategy
  relationDefinitionGroup: RelationDefinitionGroup | null
}

export class ComponentDefinition<
  TData extends DataList,
  TProperty extends PropertyList,
  TMethod extends MethodList,
> {
  is: string
  behavior: Behavior<TData, TProperty, TMethod, any, any>
  /** @internal */
  _$detail: ComponentDefinitionDetail<TData, TProperty, TMethod> | null
  /** @internal */
  _$options: NormalizedComponentOptions
  /** @internal */
  private _$templateEngine: TemplateEngine

  /** @internal */
  constructor(behavior: Behavior<TData, TProperty, TMethod, any, any>) {
    this.behavior = behavior
    this.is = this.behavior.is
    this._$detail = null
    this._$options = normalizeComponentOptions(
      behavior._$options,
      behavior.ownerSpace.getComponentOptions(),
    )
    const templateEngine = this._$options.templateEngine
    this._$templateEngine = templateEngine ?? getDefaultTemplateEngine()
  }

  general(): GeneralComponentDefinition {
    return this as unknown as GeneralComponentDefinition
  }

  /** Get the normalized component options */
  getComponentOptions(): NormalizedComponentOptions {
    return this._$options
  }

  /**
   * List all component dependencies (recursively)
   *
   * This method will prepare the underlying behavior.
   * The caller component is not included in the result.
   */
  getComponentDependencies(): Set<GeneralComponentDefinition> {
    return this.behavior.getComponentDependencies()
  }

  /**
   * Update the template field
   *
   * This method throws error if the template engine does not support template update.
   */
  updateTemplate(template: { [key: string]: unknown }) {
    if (!this._$detail?.template.updateTemplate) {
      throw new Error(
        `The template engine of component "${this.is}" does not support template update`,
      )
    }
    this.behavior._$updateTemplate(template)
    this._$detail.template.updateTemplate(this.behavior as unknown as GeneralBehavior)
  }

  isPrepared(): boolean {
    return !!this._$detail
  }

  prepare() {
    if (this._$detail) return
    this.behavior.prepare()
    const behavior = this.behavior
    const options = this._$options
    const propSetters = {} as {
      constructor: {
        writable: true
        value: () => void
      }
      [key: string]:
        | {
            enumerable: boolean
            get: (this: Component<TData, TProperty, TMethod>) => unknown
            set: (this: Component<TData, TProperty, TMethod>, v: unknown) => void
          }
        | {
            enumerable: boolean
            value: (...args: unknown[]) => unknown
          }
        | {
            writable: true
            value: () => void
          }
    }

    // add properties to component prototype if needed
    if (options.writeFieldsToNode) {
      const keys = Object.keys(behavior._$propertyMap)
      for (let i = 0; i < keys.length; i += 1) {
        const propName = keys[i]!
        propSetters[propName] = {
          enumerable: true,
          get() {
            return this._$dataGroup.data[propName]
          },
          set(v: DataValue) {
            const dataGroup = this._$dataGroup
            dataGroup.replaceDataOnPath([propName], v)
            dataGroup.applyDataUpdates()
          },
        }
      }
      const methodKeys = Object.keys(behavior._$methodMap)
      for (let i = 0; i < methodKeys.length; i += 1) {
        const methodName = methodKeys[i]!
        propSetters[methodName] = {
          enumerable: true,
          value: behavior._$methodMap[methodName]!,
        }
      }
    }

    // create prototype
    const protoFunc = function ComponentInst() {
      /* a component */
    }
    propSetters.constructor = {
      value: protoFunc,
      writable: true,
    }
    protoFunc.prototype = Object.create(Component.prototype, propSetters) as ComponentInstProto<
      TData,
      TProperty,
      TMethod
    >
    const proto = protoFunc.prototype
    proto._$behavior = behavior
    proto._$definition = this
    proto._$methodMap = behavior._$methodMap

    // init other helpers
    proto._$dataGroupObserverTree = behavior._$generateObserverTree()
    proto._$lifetimeFuncs = behavior._$getAllLifetimeFuncs()
    proto._$pageLifetimeFuncs = behavior._$getAllPageLifetimeFuncs()
    const relationDefinitionGroup = generateRelationDefinitionGroup(behavior._$relationMap)
    const dataDeepCopy = getDeepCopyStrategy(options.dataDeepCopy)
    const propertyPassingDeepCopy = getDeepCopyStrategy(options.propertyPassingDeepCopy)

    // call template engine
    const template = this._$templateEngine.create(behavior as unknown as GeneralBehavior, options)

    this._$detail = {
      proto,
      template,
      dataDeepCopy,
      propertyPassingDeepCopy,
      relationDefinitionGroup,
    }
  }
}

let componentInstanceIdInc = 1

let defaultBackendContext: GeneralBackendContext | null = null

export const getDefaultBackendContext = (): GeneralBackendContext => {
  if (defaultBackendContext) return defaultBackendContext
  let c: GeneralBackendContext
  if (BM.DOMLIKE) {
    c = new CurrentWindowBackendContext()
  } else if (BM.COMPOSED) {
    c = new EmptyComposedBackendContext()
  } else {
    c = new EmptyBackendContext()
  }
  defaultBackendContext = c
  return c
}

/**
 * A node that has a shadow tree attached to it
 */
export class Component<
  TData extends DataList,
  TProperty extends PropertyList,
  TMethod extends MethodList,
> extends Element {
  [COMPONENT_SYMBOL]: true
  /** @internal */
  _$behavior: Behavior<TData, TProperty, TMethod, any, any>
  /** @internal */
  _$definition: ComponentDefinition<TData, TProperty, TMethod>
  /** @internal */
  _$dataGroupObserverTree: DataGroupObserverTree
  /** @internal */
  _$lifetimeFuncs: LifetimeFuncs
  /** @internal */
  _$pageLifetimeFuncs: PageLifetimeFuncs
  /** @internal */
  _$methodMap: MethodList
  /** @internal */
  _$genericImpls: { [name: string]: ComponentDefinitionWithPlaceholder } | null
  /** @internal */
  _$dataGroup: DataGroup<TData, TProperty, TMethod>
  /** @internal */
  _$external: boolean
  shadowRoot: ShadowRoot | ExternalShadowRoot
  /** @internal */
  _$tmplInst: TemplateInstance | undefined
  /** @internal */
  _$relation: Relation | null
  /** @internal */
  _$idPrefix: string
  /** @internal */
  _$componentInstanceId: number | undefined
  tagName: string
  /** @internal */
  private _$traitGroup: TraitGroup
  /** @internal */
  private _$methodCaller: ComponentInstance<TData, TProperty, TMethod>

  /* istanbul ignore next */
  constructor() {
    throw new Error('Element cannot be constructed directly')
    // eslint-disable-next-line no-unreachable
    super()
  }

  general(): GeneralComponent {
    return this as unknown as GeneralComponent
  }

  static isComponent = isComponent

  /**
   * Cast a general component node to the instance of the specified component
   *
   * Returns `null` if the component node is not the instance of the specified component.
   */
  override asInstanceOf<
    UData extends DataList,
    UProperty extends PropertyList,
    UMethod extends MethodList,
  >(
    componentDefinition: ComponentDefinition<UData, UProperty, UMethod>,
  ): ComponentInstance<UData, UProperty, UMethod> | null {
    if ((this._$behavior as any) !== componentDefinition.behavior) {
      return null
    }
    return this as unknown as ComponentInstance<UData, UProperty, UMethod>
  }

  static register<
    TData extends DataList,
    TProperty extends PropertyList,
    TMethod extends MethodList,
  >(
    def: ComponentParams<TData, TProperty, TMethod> &
      ThisType<ComponentInstance<TData, TProperty, TMethod>>,
    space?: ComponentSpace,
  ): ComponentDefinition<TData, TProperty, TMethod> {
    return (space || getDefaultComponentSpace()).defineComponent(def)
  }

  /** @internal */
  static _$tagMethod<Fn extends ComponentMethod>(func: Fn): TaggedMethod<Fn> {
    const taggedMethod = func as unknown as TaggedMethod<Fn>
    ;(taggedMethod as unknown as { [tag: symbol]: true })[METHOD_TAG] = true
    return taggedMethod
  }

  static isTaggedMethod(func: unknown): func is TaggedMethod<ComponentMethod> {
    return typeof func === 'function' && !!(func as unknown as { [tag: symbol]: true })[METHOD_TAG]
  }

  static _$advancedCreate<
    TData extends DataList,
    TProperty extends PropertyList,
    TMethod extends MethodList,
  >(
    tagName: string,
    def: ComponentDefinition<TData, TProperty, TMethod>,
    owner: ShadowRoot | null,
    backendContext: GeneralBackendContext | null,
    genericImpls: { [name: string]: ComponentDefinitionWithPlaceholder } | null,
    placeholderHandlerRemover: (() => void) | undefined,
    initPropValues?: (comp: ComponentInstance<TData, TProperty, TMethod>) => void,
  ): ComponentInstance<TData, TProperty, TMethod> {
    if (!def._$detail) {
      if (ENV.DEV) performanceMeasureStart('component.prepare')
      def.prepare()
      if (ENV.DEV) performanceMeasureEnd()
    }
    const { proto, template, dataDeepCopy, propertyPassingDeepCopy, relationDefinitionGroup } =
      def._$detail!
    const options = def._$options
    const behavior = def.behavior
    const nodeTreeContext = owner
      ? owner.getBackendContext()
      : backendContext || globalOptions.backendContext || getDefaultBackendContext()
    const external = options.externalComponent
    const propEarlyInit = options.propertyEarlyInit
    const writeExtraInfoToAttr = globalOptions.writeExtraInfoToAttr
    const virtualHost = options.virtualHost

    // initialize component instance object
    const comp = Object.create(proto) as ComponentInstance<TData, TProperty, TMethod>
    if (ENV.DEV) performanceMeasureStart('component.create', comp)
    comp._$genericImpls = genericImpls
    comp._$external = external
    comp.tagName = tagName
    comp._$methodCaller = comp

    // check shared style scope
    const ownerSpace = behavior.ownerSpace
    const sharedStyleScope = ownerSpace._$sharedStyleScope
    const isDedicatedStyleScope = options.styleScope && options.styleScope !== sharedStyleScope

    // create backend element
    let backendElement: GeneralBackendElement | null = null
    if (nodeTreeContext) {
      if (BM.DOMLIKE || (BM.DYNAMIC && nodeTreeContext.mode === BackendMode.Domlike)) {
        if (!virtualHost) {
          if (ENV.DEV) performanceMeasureStart('backend.createElement')
          backendElement = (nodeTreeContext as domlikeBackend.Context).document.createElement(
            tagName,
          )
          if (isDedicatedStyleScope) {
            const styleScopePrefix = ownerSpace.styleScopeManager.queryName(options.styleScope!)
            if (styleScopePrefix) {
              backendElement.setAttribute(
                'wx-host',
                ownerSpace.styleScopeManager.queryName(options.styleScope!),
              )
            }
          }
          if (ENV.DEV) performanceMeasureEnd()
        }
      } else if (BM.COMPOSED || (BM.DYNAMIC && nodeTreeContext.mode === BackendMode.Composed)) {
        if (!virtualHost) {
          if (ENV.DEV) performanceMeasureStart('backend.createElement')
          backendElement = (nodeTreeContext as composedBackend.Context).createElement(
            options.hostNodeTagName,
            tagName,
          )
          if (ENV.DEV) performanceMeasureEnd()
        }
      } else if (BM.SHADOW || (BM.DYNAMIC && nodeTreeContext.mode === BackendMode.Shadow)) {
        if (ENV.DEV) performanceMeasureStart('component.createComponent')
        const sr = owner
          ? owner._$backendShadowRoot!
          : (nodeTreeContext as backend.Context).getRootNode()
        const be = sr.createComponent(
          tagName,
          external,
          virtualHost,
          options.styleScope ?? StyleScopeManager.globalScope(),
          options.extraStyleScope,
          behavior._$externalClasses,
        )
        backendElement = be
        if (ENV.DEV) performanceMeasureEnd()
      }
    }
    comp._$initialize(
      virtualHost,
      backendElement,
      owner,
      owner?._$nodeTreeContext ?? nodeTreeContext!,
    )
    comp._$placeholderHandlerRemover = placeholderHandlerRemover

    const ownerHost = owner ? owner.getHostNode() : undefined
    const ownerComponentOptions = ownerHost?.getComponentOptions()

    // init class list
    const styleScope = ownerComponentOptions?.styleScope ?? StyleScopeManager.globalScope()
    const extraStyleScope = ownerComponentOptions?.extraStyleScope ?? undefined

    const styleScopeManager = ownerHost?._$behavior.ownerSpace.styleScopeManager
    comp.classList = new ClassList(
      comp,
      behavior._$externalClasses,
      ownerHost ? ownerHost.classList : null,
      styleScope,
      extraStyleScope,
      styleScopeManager,
    )
    if (backendElement) {
      const ownerStyleScope = ownerComponentOptions?.styleScope ?? options.styleScope
      if (ownerStyleScope) {
        if (BM.COMPOSED || (BM.DYNAMIC && nodeTreeContext!.mode === BackendMode.Composed)) {
          ;(backendElement as composedBackend.Element).setStyleScope(
            ownerStyleScope,
            extraStyleScope,
            isDedicatedStyleScope
              ? options.styleScope ?? StyleScopeManager.globalScope()
              : undefined,
          )
        }
      }
      if (styleScopeManager && writeExtraInfoToAttr) {
        const prefix = styleScopeManager.queryName(styleScope)
        if (prefix) {
          backendElement.setAttribute('exparser:info-class-prefix', `${prefix}--`)
        }
      }
    }

    // associate in backend
    if (backendElement) {
      if (ENV.DEV) performanceMeasureStart('backend.associateValue')
      backendElement.__wxElement = comp
<<<<<<< HEAD
      if (BM.SHADOW || (BM.DYNAMIC && nodeTreeContext!.mode === BackendMode.Shadow)) {
        ;(backendElement as backend.Element).associateValue(comp)
      } else if (BM.COMPOSED || (BM.DYNAMIC && nodeTreeContext!.mode === BackendMode.Composed)) {
        // FIXME temp for skyline
        ;(backendElement as composedBackend.Element).associateValue?.(comp)
=======
      if (!(BM.DOMLIKE || (BM.DYNAMIC && nodeTreeContext!.mode === BackendMode.Domlike))) {
        // ;(backendElement as backend.Element | composedBackend.Element).associateValue?.(comp)
        ;(backendElement as unknown as { __wxElement: typeof comp }).__wxElement = comp
>>>>>>> 1f9e4ffe
      } else {
        ;(nodeTreeContext as domlikeBackend.Context).associateValue(
          backendElement as domlikeBackend.Element,
          comp,
        )
      }
      if (ENV.DEV) performanceMeasureEnd()
    }

    // create template engine
    const tmplInst = template.createInstance(
      comp as GeneralComponent,
      // eslint-disable-next-line @typescript-eslint/unbound-method
      ShadowRoot.createShadowRoot,
    )

    // write attr
    if (writeExtraInfoToAttr && backendElement) {
      const componentInstanceId = componentInstanceIdInc
      componentInstanceIdInc += 1
      comp._$componentInstanceId = componentInstanceId
      backendElement.setAttribute('exparser:info-component-id', componentInstanceId)
    }
    comp._$idPrefix = options.idPrefixGenerator
      ? options.idPrefixGenerator.call(comp as unknown as GeneralComponent)
      : ''

    // combine initial data
    const staticData = behavior._$staticData
    const dataGenFuncs = behavior._$data
    let data: DataList
    if (staticData === undefined) {
      if (dataGenFuncs.length === 1) {
        const f = dataGenFuncs[0]!
        data = f()
      } else {
        data = {}
        for (let i = 0; i < dataGenFuncs.length; i += 1) {
          const f = dataGenFuncs[i]!
          Object.assign(data, f())
        }
      }
    } else {
      data = simpleDeepCopy(staticData)
      for (let i = 0; i < dataGenFuncs.length; i += 1) {
        const f = dataGenFuncs[i]!
        Object.assign(data, f())
      }
    }

    // init relations
    const relation = (comp._$relation = new Relation(
      comp as unknown as GeneralComponent,
      relationDefinitionGroup,
    ))

    // init trait group
    comp._$traitGroup = new TraitGroup()
    const traitBehaviors = behavior._$traitBehaviors
    if (traitBehaviors !== undefined) {
      for (let i = 0; i < traitBehaviors.length; i += 1) {
        // eslint-disable-next-line @typescript-eslint/no-unsafe-assignment
        const { traitBehavior, impl } = traitBehaviors[i]!
        comp._$traitGroup.implement(traitBehavior, impl)
      }
    }

    // call method caller init
    if (behavior._$methodCallerInit) {
      const methodCaller = behavior._$methodCallerInit.call(comp) as unknown as ComponentInstance<
        TData,
        TProperty,
        TMethod
      >
      comp._$methodCaller = methodCaller
    }

    // call init functions
    let initDone = false
    function relationInit(relationDef: RelationParams): RelationHandler<unknown, never>
    function relationInit<TOut extends { [x: string]: unknown }>(
      relationDef: TraitRelationParams<TOut>,
    ): RelationHandler<unknown, TOut>
    function relationInit<TOut extends { [x: string]: unknown }>(
      relationDef: RelationParams | TraitRelationParams<TOut>,
    ): RelationHandler<unknown, unknown> {
      if (initDone)
        throw new ThirdError(
          'Cannot execute init-time functions after initialization',
          '[implement]',
          behavior.is,
        )
      const target = relationDef.target
      const normalizedRel = normalizeRelation(
        behavior.ownerSpace,
        behavior.is,
        'undefined',
        relationDef,
      )
      let key: symbol
      if (normalizedRel) {
        key = relation.add(normalizedRel)
      } else {
        key = Symbol('invalid')
      }
      const list = () => {
        const targetNodes = relation.getLinkedTargets(key)
        return targetNodes.map((x) => x.getMethodCaller())
      }
      const listAsTrait =
        target instanceof TraitBehavior
          ? () => {
              const targetNodes = relation.getLinkedTargets(key)
              return targetNodes.map((x: GeneralComponent) => x.traitBehavior(target))
            }
          : undefined
      return { list, listAsTrait } as any
    }
    if (behavior._$init.length > 0) {
      let cowMethodMap = true
      const methodCaller = comp.getMethodCaller()
      const builderContext: BuilderContext<any, any, any> = {
        self: methodCaller,
        data,
        setData: comp.setData.bind(comp) as (newData?: { [x: string]: unknown }) => void,
        implement: <TIn extends { [x: string]: unknown }>(
          traitBehavior: TraitBehavior<TIn, { [x: string]: unknown }>,
          impl: TIn,
        ): void => {
          if (initDone)
            throw new ThirdError(
              'Cannot execute init-time functions after initialization',
              '[implement]',
              behavior.is,
            )
          comp._$traitGroup.implement(traitBehavior, impl)
        },
        relation: relationInit,
        observer: (dataPaths: string | readonly string[], func: (...args: any[]) => void): void => {
          if (initDone)
            throw new ThirdError(
              'Cannot execute init-time functions after initialization',
              '[implement]',
              behavior.is,
            )
          comp.dynamicAddObserver(func, dataPaths)
        },
        lifetime: <T extends keyof Lifetimes>(name: T, func: Lifetimes[T]): void => {
          if (initDone)
            throw new ThirdError(
              'Cannot execute init-time functions after initialization',
              '[implement]',
              behavior.is,
            )
          comp.addLifetimeListener(name, func)
        },
        pageLifetime: (name: string, func: (...args: unknown[]) => void): void => {
          if (initDone)
            throw new ThirdError(
              'Cannot execute init-time functions after initialization',
              '[implement]',
              behavior.is,
            )
          comp.addPageLifetimeListener(name, func)
        },
        method: <Fn extends ComponentMethod>(func: Fn) => Component._$tagMethod(func),
        listener: <T>(func: EventListener<T>) => Component._$tagMethod(func),
      }
      const initFuncs = behavior._$init
      for (let i = 0; i < initFuncs.length; i += 1) {
        const init = initFuncs[i]!
        if (ENV.DEV) performanceMeasureStart('component.init', comp)
        const exported = safeCallback(
          'Component Init',
          init,
          methodCaller,
          [builderContext],
          undefined,
        ) as { [x: string]: unknown } | undefined
        if (ENV.DEV) performanceMeasureEnd()
        if (exported) {
          const exportedKeys = Object.keys(exported)
          for (let j = 0; j < exportedKeys.length; j += 1) {
            const exportedKey = exportedKeys[j]!
            const exportItem: unknown = exported[exportedKey]
            if (Component.isTaggedMethod(exportItem)) {
              if (cowMethodMap) {
                cowMethodMap = false
                comp._$methodMap = Object.create(comp._$methodMap) as MethodList
              }
              comp._$methodMap[exportedKey] = exportItem
              if (options.writeFieldsToNode) {
                ;(comp as { [key: string]: GeneralFuncType })[exportedKey] = exportItem
              }
            }
          }
        }
      }
    }
    initDone = true

    // init data
    const shadowRoot = tmplInst.shadowRoot
    comp.shadowRoot = shadowRoot
    const dataGroup = new DataGroup(
      comp,
      data as DataWithPropertyValues<TData, TProperty>,
      options.pureDataPattern || null,
      dataDeepCopy,
      propertyPassingDeepCopy,
      options.reflectToAttributes,
      comp._$dataGroupObserverTree,
    )
    comp._$dataGroup = dataGroup

    // init template with init data
    if (propEarlyInit && initPropValues !== undefined) initPropValues(comp)
    if (ENV.DEV) {
      performanceMeasureRenderWaterfall('component.render', 'backend.render', comp, () => {
        tmplInst.initValues(dataGroup.innerData || dataGroup.data)
      })
    } else {
      tmplInst.initValues(dataGroup.innerData || dataGroup.data)
    }
    comp._$tmplInst = tmplInst
    dataGroup.setUpdateListener((data, combinedChanges) => {
      if (ENV.DEV) {
        performanceMeasureRenderWaterfall('component.render', 'backend.render', comp, () => {
          tmplInst.updateValues(data, combinedChanges)
        })
      } else {
        tmplInst.updateValues(data, combinedChanges)
      }
    })

    // bind behavior listeners
    const listeners = behavior._$listeners
    if (listeners !== undefined) {
      for (let i = 0; i < listeners.length; i += 1) {
        const { id, ev, listener: gf } = listeners[i]!
        const listener = gf as EventListener<any>
        if (id === 'this') {
          comp.addListener(ev, (ev) => listener.call(comp._$methodCaller, ev))
        } else if (!external) {
          const sr = shadowRoot as ShadowRoot
          const elem = id ? sr.getElementById(id) : sr
          if (elem) {
            elem.addListener(ev, (ev) => listener.call(comp._$methodCaller, ev))
          }
        } else {
          const sr = shadowRoot as ExternalShadowRoot
          const elem = id ? sr.getIdMap()[id] : sr.root
          if (elem) {
            sr.setListener(elem, ev, (ev) => listener.call(comp._$methodCaller, ev))
          }
        }
      }
    }

    // trigger created lifetimes
    comp.triggerLifetime('created', [])
    if (!propEarlyInit && initPropValues !== undefined) initPropValues(comp)

    if (ENV.DEV) performanceMeasureEnd()
    return comp
  }

  static createWithGenericsAndContext<
    TData extends DataList,
    TProperty extends PropertyList,
    TMethod extends MethodList,
  >(
    tagName: string | ComponentDefinition<TData, TProperty, TMethod>,
    componentDefinition: ComponentDefinition<TData, TProperty, TMethod> | null,
    genericTargets: { [name: string]: GeneralComponentDefinition } | null,
    backendContext: GeneralBackendContext | null,
    initPropValues?: (comp: ComponentInstance<TData, TProperty, TMethod>) => void,
  ): ComponentInstance<TData, TProperty, TMethod> {
    const collectGenericImpls = (def: GeneralComponentDefinition) => {
      let genericImpls: { [key: string]: ComponentDefinitionWithPlaceholder } | undefined
      if (genericTargets) {
        // eslint-disable-next-line @typescript-eslint/no-unsafe-assignment
        genericImpls = Object.create(null)
        Object.entries(genericTargets).forEach(([key, g]) => {
          genericImpls![key] = {
            final: g,
            source: def.behavior,
            placeholder: null,
            waiting: null,
          }
        })
      }
      return convertGenerics(def, def.behavior, undefined, genericImpls)
    }
    if (componentDefinition) {
      return Component._$advancedCreate(
        String(tagName),
        componentDefinition,
        null,
        backendContext,
        collectGenericImpls(componentDefinition as unknown as GeneralComponentDefinition),
        undefined,
        initPropValues,
      )
    }
    if (tagName instanceof ComponentDefinition) {
      return Component._$advancedCreate(
        tagName.is,
        tagName,
        null,
        backendContext,
        collectGenericImpls(tagName as unknown as GeneralComponentDefinition),
        undefined,
      )
    }
    const compDef = getDefaultComponentSpace().getComponentByUrl(tagName, '')
    return Component._$advancedCreate(
      tagName,
      compDef,
      null,
      backendContext,
      collectGenericImpls(compDef),
      undefined,
    ) as unknown as ComponentInstance<TData, TProperty, TMethod>
  }

  static createWithGenerics<
    TData extends DataList,
    TProperty extends PropertyList,
    TMethod extends MethodList,
  >(
    tagName: string | ComponentDefinition<TData, TProperty, TMethod>,
    componentDefinition: ComponentDefinition<TData, TProperty, TMethod> | null,
    genericImpls: { [name: string]: GeneralComponentDefinition } | null,
    initPropValues?: (comp: ComponentInstance<TData, TProperty, TMethod>) => void,
  ): ComponentInstance<TData, TProperty, TMethod> {
    return Component.createWithGenericsAndContext(
      tagName,
      componentDefinition,
      genericImpls,
      null,
      initPropValues,
    )
  }

  static createWithContext<
    TData extends DataList,
    TProperty extends PropertyList,
    TMethod extends MethodList,
  >(
    tagName: string | ComponentDefinition<TData, TProperty, TMethod>,
    componentDefinition: ComponentDefinition<TData, TProperty, TMethod> | null,
    backendContext: GeneralBackendContext | null,
    initPropValues?: (comp: ComponentInstance<TData, TProperty, TMethod>) => void,
  ): ComponentInstance<TData, TProperty, TMethod> {
    return Component.createWithGenericsAndContext(
      tagName,
      componentDefinition,
      null,
      backendContext,
      initPropValues,
    )
  }

  static create<TData extends DataList, TProperty extends PropertyList, TMethod extends MethodList>(
    tagName: string | ComponentDefinition<TData, TProperty, TMethod>,
    componentDefinition: ComponentDefinition<TData, TProperty, TMethod> | null,
    initPropValues?: (comp: ComponentInstance<TData, TProperty, TMethod>) => void,
  ): ComponentInstance<TData, TProperty, TMethod> {
    return Component.createWithGenericsAndContext(
      tagName,
      componentDefinition,
      null,
      null,
      initPropValues,
    )
  }

  get is(): string {
    return this._$definition.is
  }

  get properties(): Merge<DataWithPropertyValues<TData, TProperty>> {
    return this._$dataGroup.data as any
  }

  get data(): Merge<DataWithPropertyValues<TData, TProperty>> {
    return this._$dataGroup.data as any
  }

  set data(newData: Partial<DataWithPropertyValues<TData, TProperty>>) {
    const dataGroup = this._$dataGroup
    if (dataGroup === undefined) {
      throw new ThirdError('Cannot update data before component created', `data setter`, this)
    }
    Object.entries(newData).forEach(([key, value]) => dataGroup.replaceDataOnPath([key], value))
    dataGroup.applyDataUpdates()
  }

  get $(): { [id: string]: Element } | { [id: string]: GeneralBackendElement } {
    if (this._$external) {
      return (this.shadowRoot as ExternalShadowRoot).getIdMap()
    }
    return (this.shadowRoot as ShadowRoot)._$getIdMap()
  }

  /**
   * Returns the shadow root element
   *
   * Returns `null` for external components.
   */
  getShadowRoot(): ShadowRoot | null {
    if (this._$external) {
      return null
    }
    return this.shadowRoot as ShadowRoot
  }

  /**
   * Apply the template updates to this component instance
   *
   * This method throws error if the template engine does not support template update.
   */
  applyTemplateUpdates(): void {
    if (!this._$tmplInst?.updateTemplate) {
      throw new Error(
        `The template engine of component "${this.is}" does not support template update`,
      )
    }
    const dataGroup = this._$dataGroup
    this._$tmplInst.updateTemplate(
      this._$definition._$detail!.template,
      dataGroup.innerData || dataGroup.data,
    )
  }

  /**
   * Returns the owner component space of this component
   */
  getOwnerSpace(): ComponentSpace {
    return this._$behavior.ownerSpace
  }

  /** Get whether the component is external or not */
  isExternal(): boolean {
    return this._$external
  }

  static listProperties<
    TData extends DataList,
    TProperty extends PropertyList,
    TMethod extends MethodList,
  >(comp: ComponentInstance<TData, TProperty, TMethod>): string[] {
    return Object.keys(comp._$behavior._$propertyMap)
  }

  static hasProperty<
    TData extends DataList,
    TProperty extends PropertyList,
    TMethod extends MethodList,
  >(comp: Component<TData, TProperty, TMethod>, propName: string): boolean {
    return !!comp._$behavior._$propertyMap[propName]
  }

  /** List methods by the component definition (backward compatibility) */
  static getMethodsFromDef<
    TData extends DataList,
    TProperty extends PropertyList,
    TMethod extends MethodList,
  >(compDef: ComponentDefinition<TData, TProperty, TMethod>): { [name: string]: GeneralFuncType } {
    return compDef.behavior._$methodMap
  }

  /**
   * Get a method
   *
   * If `useMethodCallerListeners` option is set for this component,
   * this method will use the corresponding fields in the `methodCaller` .
   */
  static getMethod<
    TData extends DataList,
    TProperty extends PropertyList,
    TMethod extends MethodList,
  >(comp: Component<TData, TProperty, TMethod>, methodName: string): GeneralFuncType | undefined {
    if (
      comp._$definition._$options.useMethodCallerListeners &&
      Object.prototype.hasOwnProperty.call(comp._$methodCaller, methodName)
    ) {
      const method = comp._$methodCaller[methodName]
      return typeof method === 'function' ? method : undefined
    }
    return comp._$methodMap[methodName]
  }

  /**
   * Call a method
   *
   * If `useMethodCallerListeners` option is set for this component,
   * this method will use the corresponding fields in the `methodCaller` .
   * Returns `undefined` if there is no such method.
   */
  callMethod<T extends string>(
    methodName: T,
    ...args: Parameters<MethodList[T]>
  ): ReturnType<MethodList[T]> {
    const func = Component.getMethod(this, methodName)
    return func?.call(this, ...args)
  }

  /**
   * Get the corresponding component definition
   */
  getComponentDefinition(): ComponentDefinition<TData, TProperty, TMethod> {
    return this._$definition
  }

  /**
   * Get the options of the component
   */
  getComponentOptions(): NormalizedComponentOptions {
    return this._$definition._$options
  }

  /**
   * Check whether the `other` behavior is a dependent behavior or a implemented trait behavior
   */
  hasBehavior(other: string | GeneralBehavior | TraitBehavior<any, any>): boolean {
    if (other instanceof TraitBehavior) {
      return this._$traitGroup.get(other) !== undefined
    }
    return this._$behavior.hasBehavior(other)
  }

  /** Get the root behavior of the component */
  getRootBehavior(): Behavior<TData, TProperty, TMethod, any> {
    return this._$behavior
  }

  /**
   * Get the trait behavior implementation of the component
   *
   * Returns `undefined` if the specified trait behavior is not implemented.
   */
  traitBehavior<TOut extends { [x: string]: any }>(
    traitBehavior: TraitBehavior<any, TOut>,
  ): TOut | undefined {
    return this._$traitGroup.get(traitBehavior)
  }

  /**
   * Set the caller (a.k.a. `this` ) of event callbacks and life-time callbacks
   *
   * By default, the caller is the component instance itself.
   * Use this method to override this behavior.
   */
  setMethodCaller(caller: ComponentInstance<TData, TProperty, TMethod>) {
    this._$methodCaller = caller
  }

  /**
   * Get the current caller set by `setMethodCaller`
   */
  getMethodCaller(): ComponentInstance<TData, TProperty, TMethod> {
    return this._$methodCaller
  }

  /**
   * Add a lifetime event listener on the component
   */
  addLifetimeListener<N extends keyof Lifetimes>(name: N, func: Lifetimes[N]) {
    if (!Object.prototype.hasOwnProperty.call(this, '_$lifetimeFuncs')) {
      // copy on write
      this._$lifetimeFuncs = this._$behavior._$getAllLifetimeFuncs()
    }
    const fag = this._$lifetimeFuncs
    const fa = (fag[name] = fag[name] || (new FuncArr('lifetime') as LifetimeFuncs[N]))
    fa!.add(func as GeneralFuncType)
  }

  /**
   * remove a lifetime event listener on the component
   */
  removeLifetimeListener<N extends keyof Lifetimes>(name: N, func: Lifetimes[N]) {
    if (!Object.prototype.hasOwnProperty.call(this, '_$lifetimeFuncs')) {
      // copy on write
      this._$lifetimeFuncs = this._$behavior._$getAllLifetimeFuncs()
    }
    const fag = this._$lifetimeFuncs
    const fa = fag[name]
    fa?.remove(func as GeneralFuncType)
  }

  /**
   * Triggers a life-time callback on an element
   *
   * Normally external life-times should only be triggered by template engine.
   * Most cases should take a common method instead.
   */
  triggerLifetime(name: string, args: Parameters<GeneralFuncType>) {
    const f = this._$lifetimeFuncs?.[name]
    if (f) f.call(this._$methodCaller as any, args, this)
  }

  /**
   * @internal
   * @deprecated Rename to `triggerLifetime`
   */
  triggerLifeTime(name: string, args: Parameters<GeneralFuncType>) {
    return this.triggerLifetime(name, args)
  }

  /**
   * Add a page lifetime event listener on the component
   */
  addPageLifetimeListener(name: string, func: (...args: unknown[]) => void) {
    if (!Object.prototype.hasOwnProperty.call(this, '_$pageLifetimeFuncs')) {
      // copy on write
      this._$pageLifetimeFuncs = this._$behavior._$getAllPageLifetimeFuncs()
    }
    const fag = this._$pageLifetimeFuncs
    const fa = (fag[name] = fag[name] || new FuncArr('pageLifetime'))
    fa.add(func)
  }

  /**
   * remove a page lifetime event listener on the component
   */
  removePageLifetimeListener(name: string, func: (...args: unknown[]) => void) {
    if (!Object.prototype.hasOwnProperty.call(this, '_$pageLifetimeFuncs')) {
      // copy on write
      this._$pageLifetimeFuncs = this._$behavior._$getAllPageLifetimeFuncs()
    }
    const fag = this._$pageLifetimeFuncs
    const fa = fag[name]
    fa?.remove(func)
  }

  /**
   * Triggers a page-life-time callback on an element
   */
  triggerPageLifetime(name: string, args: Parameters<GeneralFuncType>) {
    const rec = (node: Element) => {
      if (isComponent(node)) {
        if (node._$pageLifetimeFuncs) {
          const f = node._$pageLifetimeFuncs[name]
          if (f) f.call(node._$methodCaller, args, this)
        }
        if (!node._$external) rec(node.shadowRoot as ShadowRoot)
      }
      const children = node.childNodes
      for (let i = 0; i < children.length; i += 1) {
        const child = children[i]
        if (isElement(child)) {
          rec(child)
        }
      }
    }
    rec(this)
  }

  /**
   * @internal
   * @deprecated Rename to `triggerPageLifetime`
   */
  triggerPageLifeTime(name: string, args: Parameters<GeneralFuncType>) {
    return this.triggerPageLifetime(name, args)
  }

  /**
   * Add an observer on the runtime
   * @note This method is for debug or inspect use only, do not use it in production.
   */
  dynamicAddObserver(func: DataObserver, dataPaths: string | readonly string[]) {
    if (!Object.prototype.hasOwnProperty.call(this, '_$dataGroupObserverTree')) {
      // copy on write
      this._$dataGroupObserverTree = this._$dataGroupObserverTree.cloneSub()
      if (this._$dataGroup) this._$dataGroup._$observerTree = this._$dataGroupObserverTree
    }
    const dataGroupObserverTree = this._$dataGroupObserverTree
    try {
      dataGroupObserverTree.addObserver(func, parseMultiPaths(dataPaths))
    } catch (e) {
      // parse multi paths may throw errors
      dispatchError(e, `observer`, this.is)
    }
  }

  /**
   * Get the target elements of a relation
   */
  getRelationNodes(relationKey: string): GeneralComponent[] {
    return this._$relation?.getLinkedTargets(relationKey) || ([] as GeneralComponent[])
  }

  /** Check the existence of an external class */
  hasExternalClass(name: string): boolean {
    return this.classList!._$hasAlias(name)
  }

  /** Update an external class value */
  setExternalClass(name: string, target: string | string[]) {
    this.scheduleExternalClassChange(name, target)
    this.applyExternalClassChanges()
    if (this._$mutationObserverTarget) {
      MutationObserverTarget.callAttrObservers(this, {
        type: 'properties',
        target: this,
        nameType: 'external-class',
        attributeName: name,
      })
    }
  }

  /** Get all external classes */
  getExternalClasses(): { [name: string]: string[] | undefined } {
    return this.classList!._$getAlias()
  }

  /** Schedule an update for an external class value */
  scheduleExternalClassChange(name: string, target: string | string[]) {
    this.classList!._$setAlias(name, target)
  }

  /** Update multiple external class values */
  applyExternalClassChanges() {
    if (this._$external) return
    if (!this.classList!._$shouldUpdateExternalClass()) return
    const recv = (node: Node) => {
      if (!isElement(node)) return
      const classList = node.classList
      if (classList?._$spreadExternalClassUpdate() && isComponent(node)) {
        node.applyExternalClassChanges()
      }
      const childNodes = node.childNodes
      for (let i = 0, l = childNodes.length; i < l; i += 1) {
        recv(childNodes[i]!)
      }
      classList?._$markExternalClassUpdated()
    }
    recv(this.shadowRoot as ShadowRoot)
  }

  /** Triggers a worklet change lifetime */
  triggerWorkletChangeLifetime(name: string, value: unknown) {
    this.triggerLifetime('workletChange', [name, value])
  }

  /** Check a field is excluded by pureDataPattern or not */
  isInnerDataExcluded(fieldName: string): boolean {
    return this._$definition._$options.pureDataPattern?.test(fieldName) || false
  }

  static getInnerData<
    TData extends DataList,
    TProperty extends PropertyList,
    TMethod extends MethodList,
  >(comp: Component<TData, TProperty, TMethod>): { [key: string]: DataValue } | null {
    return comp._$dataGroup.innerData
  }

  static getDataProxy<
    TData extends DataList,
    TProperty extends PropertyList,
    TMethod extends MethodList,
  >(comp: Component<TData, TProperty, TMethod>): DataGroup<TData, TProperty, TMethod> {
    return comp._$dataGroup
  }

  static replaceWholeData<
    TData extends DataList,
    TProperty extends PropertyList,
    TMethod extends MethodList,
  >(comp: Component<TData, TProperty, TMethod>, newData: DataWithPropertyValues<TData, TProperty>) {
    comp._$dataGroup.replaceWholeData(newData)
  }

  /**
   * Schedule a data update on a single specified path
   *
   * The data update will not be applied until next `setData` or `applyDataUpdates` call.
   * All data observers will not be triggered immediately before applied.
   * Reads of the data will get the unchanged value before applied.
   */
  replaceDataOnPath<T extends DataPath>(
    path: readonly [...T],
    data: GetFromDataPath<DataWithPropertyValues<TData, TProperty>, T>,
  ): void
  replaceDataOnPath(path: DataPath, data: unknown) {
    const dataProxy = this._$dataGroup
    if (dataProxy === undefined) {
      throw new ThirdError('Cannot update data before component created', `replaceDataOnPath`, this)
    }
    if (ENV.DEV) performanceMeasureStart('component.replaceDataOnPath', this)
    dataProxy.replaceDataOnPath(path, data)
    if (ENV.DEV) performanceMeasureEnd()
  }

  /**
   * Schedule an array update
   *
   * The behavior is like `Array.prototype.slice` .
   * Break the array before the `index`-th item, delete `del` items, and insert some items here.
   * If `index` is undefined, negative, or larger than the length of the array,
   * no items will be deleted and new items will be appended to the end of the array.
   * The data update will not be applied until next `setData` or `applyDataUpdates` call.
   * All data observers will not be triggered immediately before applied.
   * Reads of the data will get the unchanged value before applied.
   */
  spliceArrayDataOnPath<T extends DataPath>(
    path: readonly [...T],
    index: GetFromDataPath<DataWithPropertyValues<TData, TProperty>, T> extends any[]
      ? number | undefined
      : never,
    del: GetFromDataPath<DataWithPropertyValues<TData, TProperty>, T> extends any[]
      ? number | undefined
      : never,
    inserts: GetFromDataPath<DataWithPropertyValues<TData, TProperty>, T> extends (infer I)[]
      ? I[]
      : never,
  ): void
  spliceArrayDataOnPath(
    path: DataPath,
    index: number | undefined,
    del: number | undefined,
    inserts: unknown[],
  ) {
    const dataProxy = this._$dataGroup
    if (dataProxy === undefined) {
      throw new ThirdError(
        'Cannot update data before component created',
        `spliceArrayDataOnPath`,
        this,
      )
    }
    if (ENV.DEV) performanceMeasureStart('component.spliceArrayDataOnPath', this)
    dataProxy.spliceArrayDataOnPath(path, index, del, inserts)
    if (ENV.DEV) performanceMeasureEnd()
  }

  /**
   * Check whether there are pending changes or not
   */
  hasPendingChanges(): boolean {
    const dataProxy = this._$dataGroup
    if (dataProxy === undefined) return false
    return dataProxy.getChanges().length > 0
  }

  /**
   * Apply all scheduled updates immediately
   *
   * Inside observers, it is generally not .
   */
  applyDataUpdates() {
    const dataProxy = this._$dataGroup
    if (dataProxy === undefined) {
      throw new ThirdError('Cannot update data before component created', `applyDataUpdates`, this)
    }
    if (ENV.DEV) performanceMeasureStart('component.applyDataUpdates', this)
    dataProxy.applyDataUpdates()
    if (ENV.DEV) performanceMeasureEnd()
  }

  /**
   * Pending all data updates in the callback, and apply updates after callback returns
   *
   * This function helps grouping several `replaceDataOnPath` or `spliceArrayDataOnPath` calls,
   * and then apply them at the end of the callback.
   * `setData` and `applyDataUpdates` calls inside the callback still apply updates immediately.
   */
  groupUpdates<T>(callback: () => T): T {
    const dataProxy = this._$dataGroup
    if (dataProxy === undefined) {
      throw new ThirdError('Cannot update data before component created', `groupUpdates`, this)
    }
    if (ENV.DEV) performanceMeasureStart('component.groupUpdates', this)
    const ret = callback()
    dataProxy.applyDataUpdates()
    if (ENV.DEV) performanceMeasureEnd()
    return ret
  }

  /**
   * Schedule a classic data updates
   *
   * The data update will not be applied until next `setData` or `applyDataUpdates` call.
   * When called inside observers, the data update will be applied when observer ends.
   * All data observers will not be triggered immediately before applied.
   * Reads of the data will get the unchanged value before applied.
   */
  updateData(newData?: Partial<SetDataSetter<DataWithPropertyValues<TData, TProperty>>>): void
  updateData(newData?: Record<string, any>): void {
    const dataProxy = this._$dataGroup
    if (dataProxy === undefined) {
      throw new ThirdError('Cannot update data before component created', `updateData`, this)
    }
    if (ENV.DEV) performanceMeasureStart('component.updateData', this)
    if (typeof newData === 'object' && newData !== null) {
      const keys = Object.keys(newData)
      for (let i = 0; i < keys.length; i += 1) {
        const key = keys[i]!
        try {
          const p = parseSinglePath(key)
          dataProxy.replaceDataOnPath(p, newData[key])
        } catch (e) {
          // parse single path may throw errors
          dispatchError(e, `updateData`, this)
        }
      }
    }
    if (ENV.DEV) performanceMeasureEnd()
  }

  /**
   * Do a classic data updates
   *
   * This method apply updates immediately, so there is no async callback.
   * When called inside observers, the data update will not be applied to templates.
   * Inside observers, it is recommended to use `updateData` instead.
   */
  setData(newData?: Partial<SetDataSetter<DataWithPropertyValues<TData, TProperty>>>): void
  setData(newData?: Record<string, any> | undefined): void {
    const dataProxy = this._$dataGroup
    if (dataProxy === undefined) {
      throw new ThirdError('Cannot update data before component created', `setData`, this)
    }
    if (ENV.DEV) performanceMeasureStart('component.setData', this)
    if (typeof newData === 'object' && newData !== null) {
      const keys = Object.keys(newData)
      for (let i = 0; i < keys.length; i += 1) {
        const key = keys[i]!
        try {
          const p = parseSinglePath(key)
          dataProxy.replaceDataOnPath(p, newData[key])
        } catch (e) {
          // parse single path may throw errors
          dispatchError(e, `setData`, this)
        }
      }
    }
    dataProxy.applyDataUpdates()
    if (ENV.DEV) performanceMeasureEnd()
  }
}

Component.prototype[COMPONENT_SYMBOL] = true

export type GeneralComponentDefinition = ComponentDefinition<
  Record<string, any>,
  Record<string, any>,
  Record<string, any>
>

export type GeneralComponent = Component<
  Record<string, any>,
  Record<string, any>,
  Record<string, any>
>

export type AnyComponent = Component<any, any, any>

type ComponentInstProto<
  TData extends DataList,
  TProperty extends PropertyList,
  TMethod extends MethodList,
> = Component<TData, TProperty, TMethod> & {
  _$behavior: Behavior<TData, TProperty, TMethod, any>
  _$definition: ComponentDefinition<TData, TProperty, TMethod>
  _$dataGroupObserverTree: DataGroupObserverTree
  _$lifetimeFuncs: LifetimeFuncs
  _$pageLifetimeFuncs: PageLifetimeFuncs
  _$methodMap: MethodList
} & {
  [key: string]: any
}<|MERGE_RESOLUTION|>--- conflicted
+++ resolved
@@ -653,17 +653,11 @@
     if (backendElement) {
       if (ENV.DEV) performanceMeasureStart('backend.associateValue')
       backendElement.__wxElement = comp
-<<<<<<< HEAD
       if (BM.SHADOW || (BM.DYNAMIC && nodeTreeContext!.mode === BackendMode.Shadow)) {
         ;(backendElement as backend.Element).associateValue(comp)
       } else if (BM.COMPOSED || (BM.DYNAMIC && nodeTreeContext!.mode === BackendMode.Composed)) {
         // FIXME temp for skyline
         ;(backendElement as composedBackend.Element).associateValue?.(comp)
-=======
-      if (!(BM.DOMLIKE || (BM.DYNAMIC && nodeTreeContext!.mode === BackendMode.Domlike))) {
-        // ;(backendElement as backend.Element | composedBackend.Element).associateValue?.(comp)
-        ;(backendElement as unknown as { __wxElement: typeof comp }).__wxElement = comp
->>>>>>> 1f9e4ffe
       } else {
         ;(nodeTreeContext as domlikeBackend.Context).associateValue(
           backendElement as domlikeBackend.Element,
