--- conflicted
+++ resolved
@@ -626,24 +626,17 @@
       styleScopeManager,
     )
     if (backendElement) {
-<<<<<<< HEAD
       const ownerStyleScope = ownerComponentOptions?.styleScope ?? options.styleScope
       if (ownerStyleScope) {
         if (BM.COMPOSED || (BM.DYNAMIC && nodeTreeContext!.mode === BackendMode.Composed)) {
           ;(backendElement as composedBackend.Element).setStyleScope(
             ownerStyleScope,
             extraStyleScope,
-            options.styleScope ?? StyleScopeManager.globalScope(),
+            isDedicatedStyleScope
+              ? options.styleScope ?? StyleScopeManager.globalScope()
+              : undefined,
           )
         }
-=======
-      if (BM.COMPOSED || (BM.DYNAMIC && nodeTreeContext!.mode === BackendMode.Composed)) {
-        ;(backendElement as composedBackend.Element).setStyleScope(
-          styleScope,
-          extraStyleScope,
-          isDedicatedStyleScope ? options.styleScope ?? StyleScopeManager.globalScope() : undefined,
-        )
->>>>>>> cf75abff
       }
       if (styleScopeManager && writeExtraInfoToAttr) {
         const prefix = styleScopeManager.queryName(styleScope)
