--- conflicted
+++ resolved
@@ -633,13 +633,9 @@
           ;(backendElement as composedBackend.Element).setStyleScope(
             ownerStyleScope,
             extraStyleScope,
-<<<<<<< HEAD
-            options.styleScope ?? StyleScopeManager.globalScope(),
-=======
             isDedicatedStyleScope
               ? options.styleScope ?? StyleScopeManager.globalScope()
               : undefined,
->>>>>>> 09433f90
           )
         }
       }
@@ -655,17 +651,11 @@
     if (backendElement) {
       if (ENV.DEV) performanceMeasureStart('backend.associateValue')
       backendElement.__wxElement = comp
-<<<<<<< HEAD
       if (BM.SHADOW || (BM.DYNAMIC && nodeTreeContext!.mode === BackendMode.Shadow)) {
         ;(backendElement as backend.Element).associateValue(comp)
       } else if (BM.COMPOSED || (BM.DYNAMIC && nodeTreeContext!.mode === BackendMode.Composed)) {
         // FIXME temp for skyline
         // ;(backendElement as composedBackend.Element).associateValue?.(comp)
-=======
-      if (!(BM.DOMLIKE || (BM.DYNAMIC && nodeTreeContext!.mode === BackendMode.Domlike))) {
-        // ;(backendElement as backend.Element | composedBackend.Element).associateValue?.(comp)
-        ;(backendElement as unknown as { __wxElement: typeof comp }).__wxElement = comp
->>>>>>> 09433f90
       } else {
         ;(nodeTreeContext as domlikeBackend.Context).associateValue(
           backendElement as domlikeBackend.Element,
