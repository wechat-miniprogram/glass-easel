--- conflicted
+++ resolved
@@ -6,11 +6,7 @@
 import { type TemplateEngine } from './template_engine'
 
 export const ENV = {
-<<<<<<< HEAD
-  DEV: /* #__PURE__ */ (() => !(typeof process && process.env.NODE_ENV === 'production'))(),
-=======
-  DEV: !(typeof process !== 'undefined' && process.env.NODE_ENV === 'production'),
->>>>>>> 1bf234e8
+  DEV: /* #__PURE__ */ (() => !(typeof process !== 'undefined' && process.env.NODE_ENV === 'production'))(),
 }
 
 /**
