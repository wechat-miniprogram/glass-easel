import * as backend from './backend/backend_protocol'
import * as composedBackend from './backend/composed_backend_protocol'
import * as domlikeBackend from './backend/domlike_backend_protocol'
import { globalOptions } from './global_options'
import { ClassList, StyleScopeManager } from './class_list'
import { Element } from './element'
import { ShadowRoot } from './shadow_root'
import type { EventListener, GeneralBackendElement } from '.'
import { BM, BackendMode } from './backend/mode'
import { DataValue, ModelBindingListener } from './data_proxy'

export type NativeNodeAttributeFilter = (
  // eslint-disable-next-line no-use-before-define
  elem: NativeNode,
  propName: string,
  propValue: any,
  callback: (res: any) => void,
) => void

export interface ExtendedNativeNodeDefinition {
  lifetimes?: {
    // eslint-disable-next-line no-use-before-define
    created?: (elem: NativeNode) => void
    listenerChange?: (
      isAdd: boolean,
      name: string,
      func: EventListener<unknown>,
      options: EventListenerOptions | undefined,
    ) => void
  }
  attributeFilters?: Record<string, NativeNodeAttributeFilter>
  eventListeners?: Record<
    string,
    {
      capture?: boolean
      // eslint-disable-next-line no-use-before-define
      handler?: (elem: NativeNode, event: any) => boolean | void
    }
  >
}

export class NativeNode extends Element {
  is: string
  public _$listenerChangeCb?: (
    isAdd: boolean,
    name: string,
    func: EventListener<unknown>,
    options: EventListenerOptions | undefined,
  ) => void
  private _$attributeFilters: Record<string, NativeNodeAttributeFilter>
  private _$modelBindingListeners?: { [name: string]: ModelBindingListener }

  constructor() {
    throw new Error('Element cannot be constructed directly')
    // eslint-disable-next-line no-unreachable
    super()
  }

  static create(
    tagName: string,
    owner: ShadowRoot,
    stylingName?: string,
<<<<<<< HEAD
    extendedDefinition?: ExtendedNativeNodeDefinition,
    placeholderHandler?: () => void,
  ): NativeNode {
    const node = Object.create(NativeNode.prototype) as NativeNode
    node.is = tagName
    node._$placeholderHandler = placeholderHandler
    node._$attributeFilters = {}
=======
    placeholderHandlerRemover?: () => void,
  ): NativeNode {
    const node = Object.create(NativeNode.prototype) as NativeNode
    node.is = tagName
    node._$placeholderHandlerRemover = placeholderHandlerRemover
>>>>>>> 9481e140
    const nodeTreeContext = owner._$nodeTreeContext
    let backendElement: GeneralBackendElement | null
    if (BM.DOMLIKE || (BM.DYNAMIC && owner.getBackendMode() === BackendMode.Domlike)) {
      backendElement = (nodeTreeContext as domlikeBackend.Context).document.createElement(tagName)
    } else if (BM.SHADOW || (BM.DYNAMIC && owner.getBackendMode() === BackendMode.Shadow)) {
      const backend = owner._$backendShadowRoot
      backendElement = backend?.createElement(tagName, stylingName ?? tagName) || null
    } else {
      const backend = nodeTreeContext as composedBackend.Context
      backendElement = backend.createElement(tagName, stylingName ?? tagName)
    }
    node._$initialize(false, backendElement, owner, nodeTreeContext)
    const ownerOptions = owner.getHostNode().getComponentOptions()
    const styleScope = owner ? ownerOptions.styleScope : StyleScopeManager.globalScope()
    const extraStyleScope = owner ? ownerOptions.extraStyleScope ?? undefined : undefined
    node.classList = new ClassList(
      node,
      null,
      owner ? owner.getHostNode().classList : null,
      styleScope,
      extraStyleScope,
    )
    if (owner && backendElement) {
      const styleScope = owner.getHostNode()._$definition._$options.styleScope
      if (styleScope) {
        if (!(BM.DOMLIKE || (BM.DYNAMIC && owner.getBackendMode() === BackendMode.Domlike))) {
          ;(backendElement as backend.Element | composedBackend.Element).setStyleScope(styleScope)
        }
      }
      if (globalOptions.writeExtraInfoToAttr) {
        const prefix = owner
          .getHostNode()
          ._$behavior.ownerSpace?.styleScopeManager.queryName(styleScope)
        if (prefix) {
          backendElement.setAttribute('exparser:info-class-prefix', `${prefix}--`)
        }
      }
    }
    if (backendElement) {
      if (!(BM.DOMLIKE || (BM.DYNAMIC && owner.getBackendMode() === BackendMode.Domlike))) {
        // ;(backendElement as backend.Element | composedBackend.Element).associateValue?.(node)
        ;(backendElement as unknown as { __wxElement: typeof node }).__wxElement = node
      } else {
        ;(owner._$nodeTreeContext as domlikeBackend.Context).associateValue(
          backendElement as domlikeBackend.Element,
          node,
        )
      }
    }

    if (extendedDefinition !== undefined) {
      if (extendedDefinition.attributeFilters !== undefined) {
        node._$attributeFilters = extendedDefinition.attributeFilters
      }
      const lifetimes = extendedDefinition.lifetimes || {}
      if (typeof lifetimes.listenerChange === 'function') {
        node._$listenerChangeCb = lifetimes.listenerChange
      }
      if (extendedDefinition.eventListeners !== undefined) {
        Object.keys(extendedDefinition.eventListeners).forEach((event) => {
          if (typeof extendedDefinition.eventListeners![event]!.handler === 'function') {
            const func = extendedDefinition.eventListeners![event]!.handler!
            node.addListener(event, (event) => func(node, event), {
              capture: extendedDefinition.eventListeners![event]!.capture,
            })
          }
        })
      }
      if (typeof lifetimes.created === 'function') {
        lifetimes.created.call(node, node)
      }
    }

    return node
  }

  callAttributeFilter(propName: string, propValue: any, callback: (newPropValue: any) => void) {
    if (typeof this._$attributeFilters[propName] !== 'function') {
      callback(propValue)
      return
    }
    this._$attributeFilters[propName]!(this, propName, propValue, callback)
  }

  setModelBindingListener(propName: string, listener: ModelBindingListener) {
    if (!this._$modelBindingListeners) {
      this._$modelBindingListeners = Object.create(null) as { [name: string]: ModelBindingListener }
    }
    if (!this._$modelBindingListeners[propName]) {
      const backendElement = this.getBackendElement()
      if (backendElement) {
        const listener = (value: DataValue) => {
          const listener = this._$modelBindingListeners?.[propName]
          if (listener) {
            listener.call(this, value)
          }
        }
        if (BM.DOMLIKE || (BM.DYNAMIC && this.getBackendMode() === BackendMode.Domlike)) {
          ;(this.getBackendContext() as domlikeBackend.Context).setModelBindingStat(
            backendElement as domlikeBackend.Element,
            propName,
            listener,
          )
        } else {
          ;(backendElement as backend.Element | composedBackend.Element).setModelBindingStat?.(
            propName,
            listener,
          )
        }
      }
    }
    this._$modelBindingListeners[propName] = listener
  }
}<|MERGE_RESOLUTION|>--- conflicted
+++ resolved
@@ -60,21 +60,13 @@
     tagName: string,
     owner: ShadowRoot,
     stylingName?: string,
-<<<<<<< HEAD
     extendedDefinition?: ExtendedNativeNodeDefinition,
-    placeholderHandler?: () => void,
-  ): NativeNode {
-    const node = Object.create(NativeNode.prototype) as NativeNode
-    node.is = tagName
-    node._$placeholderHandler = placeholderHandler
-    node._$attributeFilters = {}
-=======
     placeholderHandlerRemover?: () => void,
   ): NativeNode {
     const node = Object.create(NativeNode.prototype) as NativeNode
     node.is = tagName
     node._$placeholderHandlerRemover = placeholderHandlerRemover
->>>>>>> 9481e140
+    node._$attributeFilters = {}
     const nodeTreeContext = owner._$nodeTreeContext
     let backendElement: GeneralBackendElement | null
     if (BM.DOMLIKE || (BM.DYNAMIC && owner.getBackendMode() === BackendMode.Domlike)) {
