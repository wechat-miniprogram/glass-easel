import {
  BM,
  BackendMode,
  type GeneralBackendElement,
  type backend,
  type composedBackend,
  type domlikeBackend,
} from './backend'
import { ClassList, StyleScopeManager } from './class_list'
import { type DataValue, type ModelBindingListener } from './data_proxy'
import { performanceMeasureEnd, performanceMeasureStart } from './dev_tools'
import { Element } from './element'
import { type EventListener } from './event'
import { ENV, globalOptions } from './global_options'
import { type ShadowRoot } from './shadow_root'
import { NATIVE_NODE_SYMBOL, isNativeNode } from './type_symbol'
import { type Lifetimes, type LifetimeFuncs } from './component'
import { type GeneralBehavior } from './behavior'
import { FuncArr, type GeneralFuncType } from './func_arr'

export type NativeNodeAttributeFilter = (
  // eslint-disable-next-line no-use-before-define
  elem: NativeNode,
  propName: string,
  propValue: any,
  callback: (res: any) => void,
) => void

export interface ExtendedNativeNodeDefinition {
  lifetimes?: Partial<Lifetimes>
  lifetimesFromBehaviors?: GeneralBehavior[]
  attributeFilters?: Record<string, NativeNodeAttributeFilter>
  eventListeners?: Record<
    string,
    {
      capture?: boolean
      handler: (elem: NativeNode, event: any) => boolean | void
    }
  >
}

export type NativeNodeAttributeFilter = (
  // eslint-disable-next-line no-use-before-define
  elem: NativeNode,
  propName: string,
  propValue: any,
  callback: (res: any) => void,
) => void

export interface ExtendedNativeNodeDefinition {
  lifetimes?: {
    // eslint-disable-next-line no-use-before-define
    created?: (elem: NativeNode) => void
    listenerChange?: (
      isAdd: boolean,
      name: string,
      func: EventListener<unknown>,
      options: EventListenerOptions | undefined,
    ) => void
  }
  attributeFilters?: Record<string, NativeNodeAttributeFilter>
  eventListeners?: Record<
    string,
    {
      capture?: boolean
      // eslint-disable-next-line no-use-before-define
      handler?: (elem: NativeNode, event: any) => boolean | void
    }
  >
}

export class NativeNode extends Element {
  [NATIVE_NODE_SYMBOL]: true
  is: string
  public stylingName: string
  public _$listenerChangeCb?: (
    isAdd: boolean,
    name: string,
    func: EventListener<unknown>,
    options: EventListenerOptions | undefined,
  ) => void
  private _$attributeFilters: Record<string, NativeNodeAttributeFilter>
  /* @internal */
  private _$modelBindingListeners?: { [name: string]: ModelBindingListener }
  /** @internal */
  _$lifetimeFuncs: LifetimeFuncs

  /* istanbul ignore next */
  constructor() {
    throw new Error('Element cannot be constructed directly')
    // eslint-disable-next-line no-unreachable
    super()
  }

  static isNativeNode = isNativeNode

  static create(
    tagName: string,
    owner: ShadowRoot,
    stylingName?: string,
    extendedDefinition?: ExtendedNativeNodeDefinition,
    placeholderHandlerRemover?: () => void,
  ): NativeNode {
    const node = Object.create(NativeNode.prototype) as NativeNode
    node.is = tagName
    node.stylingName = stylingName ?? tagName
<<<<<<< HEAD
    node._$placeholderHandlerRemover = placeholderHandlerRemover
    node._$attributeFilters = {}
=======
>>>>>>> 1f9e4ffe
    const nodeTreeContext = owner.getBackendContext()
    let backendElement: GeneralBackendElement | null = null
    if (nodeTreeContext) {
      if (ENV.DEV) performanceMeasureStart('backend.createElement')
      if (BM.DOMLIKE || (BM.DYNAMIC && owner.getBackendMode() === BackendMode.Domlike)) {
        backendElement = (nodeTreeContext as domlikeBackend.Context).document.createElement(tagName)
      } else if (BM.SHADOW || (BM.DYNAMIC && owner.getBackendMode() === BackendMode.Shadow)) {
        backendElement = owner._$backendShadowRoot!.createElement(tagName, node.stylingName)
      } else {
        const backend = nodeTreeContext as composedBackend.Context
        backendElement = backend.createElement(tagName, node.stylingName)
      }
      if (ENV.DEV) performanceMeasureEnd()
    }
    node._$initialize(false, backendElement, owner, owner._$nodeTreeContext)
    node._$placeholderHandlerRemover = placeholderHandlerRemover
    node._$attributeFilters = Object.create(null) as Record<string, NativeNodeAttributeFilter>
    node._$lifetimeFuncs = Object.create(null) as LifetimeFuncs
    const ownerHost = owner.getHostNode()
    const ownerComponentOptions = ownerHost.getComponentOptions()
    const styleScope = ownerComponentOptions.styleScope ?? StyleScopeManager.globalScope()
    const extraStyleScope = ownerComponentOptions.extraStyleScope ?? undefined
    const styleScopeManager = ownerHost._$behavior.ownerSpace.styleScopeManager
    node.classList = new ClassList(
      node,
      undefined,
      ownerHost.classList,
      styleScope,
      extraStyleScope,
      styleScopeManager,
    )
    if (backendElement) {
      if (BM.COMPOSED || (BM.DYNAMIC && owner.getBackendMode() === BackendMode.Composed)) {
        if (ENV.DEV) performanceMeasureStart('backend.setStyleScope')
        ;(backendElement as composedBackend.Element).setStyleScope(styleScope, extraStyleScope)
        if (ENV.DEV) performanceMeasureEnd()
      }
      if (globalOptions.writeExtraInfoToAttr) {
        const prefix = styleScopeManager.queryName(styleScope)
        if (prefix) {
          backendElement.setAttribute('exparser:info-class-prefix', `${prefix}--`)
        }
      }
      if (ENV.DEV) performanceMeasureStart('backend.associateValue')
      backendElement.__wxElement = node
<<<<<<< HEAD
      if (BM.SHADOW || (BM.DYNAMIC && owner.getBackendMode() === BackendMode.Shadow)) {
        ;(backendElement as backend.Element).associateValue(node)
      } else if (BM.COMPOSED || (BM.DYNAMIC && owner.getBackendMode() === BackendMode.Composed)) {
        // FIXME temp for skyline
        ;(backendElement as backend.Element | composedBackend.Element).associateValue?.(node)
=======
      if (!(BM.DOMLIKE || (BM.DYNAMIC && owner.getBackendMode() === BackendMode.Domlike))) {
        // ;(backendElement as backend.Element | composedBackend.Element).associateValue(node)
        ;(backendElement as unknown as { __wxElement: typeof node }).__wxElement = node
>>>>>>> 1f9e4ffe
      } else {
        ;(owner.getBackendContext() as domlikeBackend.Context).associateValue(
          backendElement as domlikeBackend.Element,
          node,
        )
      }
      if (ENV.DEV) performanceMeasureEnd()
    }

    if (extendedDefinition !== undefined) {
      if (extendedDefinition.attributeFilters !== undefined) {
        node._$attributeFilters = extendedDefinition.attributeFilters
      }
<<<<<<< HEAD
      const lifetimes = extendedDefinition.lifetimes || {}
      if (typeof lifetimes.listenerChange === 'function') {
        node._$listenerChangeCb = lifetimes.listenerChange
      }
      if (extendedDefinition.eventListeners !== undefined) {
        Object.keys(extendedDefinition.eventListeners).forEach((event) => {
          if (typeof extendedDefinition.eventListeners![event]!.handler === 'function') {
            const func = extendedDefinition.eventListeners![event]!.handler!
            node.addListener(event, (event) => func(node, event), {
              capture: extendedDefinition.eventListeners![event]!.capture,
            })
          }
        })
      }
      if (typeof lifetimes.created === 'function') {
        lifetimes.created.call(node, node)
      }
    }

    return node
  }

  callAttributeFilter(
    propName: string,
    propValue: any,
    callback: (newName: any, newPropValue: any) => void,
  ) {
    const dashToCamelCase = (dash: string): string =>
      dash.replace(/-(.|$)/g, (s) => (s[1] ? s[1].toUpperCase() : ''))
    const camelCase = dashToCamelCase(propName)
    if (typeof this._$attributeFilters[camelCase] !== 'function') {
      callback(propName, propValue)
      return
    }
    this._$attributeFilters[camelCase]!(this, camelCase, propValue, (newPropValue) =>
      callback(camelCase, newPropValue),
    )
=======

      const lifetimesFromBehaviors = extendedDefinition.lifetimesFromBehaviors || []
      lifetimesFromBehaviors.forEach((behavior) => {
        behavior.prepare()
        const lifetimes = behavior._$lifetimes
        for (let i = 0; i < lifetimes.length; i += 1) {
          const { name, func } = lifetimes[i]!
          node._$addLifetimeFunc(name, func)
        }
      })

      const lifetimes: Partial<Lifetimes> = extendedDefinition.lifetimes || {}
      Object.entries(lifetimes).forEach(([name, func]) => {
        node._$addLifetimeFunc(name, func)
      })

      const eventListeners = extendedDefinition.eventListeners || {}
      Object.entries(eventListeners).forEach(([event, listener]) => {
        const { handler, capture } = listener
        node.addListener(event, (event) => handler(node, event), {
          capture,
        })
      })
    }

    node.triggerLifetime('created', [])

    return node
  }

  callAttributeFilter(propName: string, propValue: any, callback: (newPropValue: any) => void) {
    if (typeof this._$attributeFilters[propName] !== 'function') {
      callback(propValue)
      return
    }
    this._$attributeFilters[propName]!(this, propName, propValue, callback)
  }

  private _$addLifetimeFunc(name: string, func: GeneralFuncType) {
    if (this._$lifetimeFuncs[name]) {
      this._$lifetimeFuncs[name]!.add(func)
    } else {
      const funcArr = (this._$lifetimeFuncs[name] = new FuncArr('lifetime'))
      funcArr.add(func)
    }
  }

  triggerLifetime(name: string, args: Parameters<GeneralFuncType>) {
    const f = this._$lifetimeFuncs[name]
    if (f) f.call(this, args, this.is)
>>>>>>> 1f9e4ffe
  }

  setModelBindingListener(propName: string, listener: ModelBindingListener) {
    if (!this._$modelBindingListeners) {
      this._$modelBindingListeners = Object.create(null) as { [name: string]: ModelBindingListener }
    }
    if (!this._$modelBindingListeners[propName]) {
      const backendElement = this.getBackendElement()
      if (backendElement) {
        const listener = (value: DataValue) => {
          const listener = this._$modelBindingListeners?.[propName]
          if (listener) {
            listener.call(this, value)
          }
        }
        if (ENV.DEV) performanceMeasureStart('backend.setModelBindingStat')
        if (BM.DOMLIKE || (BM.DYNAMIC && this.getBackendMode() === BackendMode.Domlike)) {
          ;(this.getBackendContext() as domlikeBackend.Context).setModelBindingStat(
            backendElement as domlikeBackend.Element,
            propName,
            listener,
          )
        } else {
          ;(backendElement as backend.Element | composedBackend.Element).setModelBindingStat?.(
            propName,
            listener,
          )
        }
        if (ENV.DEV) performanceMeasureEnd()
      }
    }
    this._$modelBindingListeners[propName] = listener
  }

  getModelBindingListeners() {
    const listeners = Object.create(null) as { [name: string]: ModelBindingListener }
    if (this._$modelBindingListeners) {
      Object.keys(this._$modelBindingListeners).forEach((propName) => {
        const listener = (value: DataValue) => {
          const listener = this._$modelBindingListeners?.[propName]
          if (listener) {
            listener.call(this, value)
          }
        }
        listeners[propName] = listener
      })
    }
    return listeners
  }
}

NativeNode.prototype[NATIVE_NODE_SYMBOL] = true<|MERGE_RESOLUTION|>--- conflicted
+++ resolved
@@ -39,36 +39,6 @@
   >
 }
 
-export type NativeNodeAttributeFilter = (
-  // eslint-disable-next-line no-use-before-define
-  elem: NativeNode,
-  propName: string,
-  propValue: any,
-  callback: (res: any) => void,
-) => void
-
-export interface ExtendedNativeNodeDefinition {
-  lifetimes?: {
-    // eslint-disable-next-line no-use-before-define
-    created?: (elem: NativeNode) => void
-    listenerChange?: (
-      isAdd: boolean,
-      name: string,
-      func: EventListener<unknown>,
-      options: EventListenerOptions | undefined,
-    ) => void
-  }
-  attributeFilters?: Record<string, NativeNodeAttributeFilter>
-  eventListeners?: Record<
-    string,
-    {
-      capture?: boolean
-      // eslint-disable-next-line no-use-before-define
-      handler?: (elem: NativeNode, event: any) => boolean | void
-    }
-  >
-}
-
 export class NativeNode extends Element {
   [NATIVE_NODE_SYMBOL]: true
   is: string
@@ -104,11 +74,6 @@
     const node = Object.create(NativeNode.prototype) as NativeNode
     node.is = tagName
     node.stylingName = stylingName ?? tagName
-<<<<<<< HEAD
-    node._$placeholderHandlerRemover = placeholderHandlerRemover
-    node._$attributeFilters = {}
-=======
->>>>>>> 1f9e4ffe
     const nodeTreeContext = owner.getBackendContext()
     let backendElement: GeneralBackendElement | null = null
     if (nodeTreeContext) {
@@ -154,17 +119,11 @@
       }
       if (ENV.DEV) performanceMeasureStart('backend.associateValue')
       backendElement.__wxElement = node
-<<<<<<< HEAD
       if (BM.SHADOW || (BM.DYNAMIC && owner.getBackendMode() === BackendMode.Shadow)) {
         ;(backendElement as backend.Element).associateValue(node)
       } else if (BM.COMPOSED || (BM.DYNAMIC && owner.getBackendMode() === BackendMode.Composed)) {
         // FIXME temp for skyline
         ;(backendElement as backend.Element | composedBackend.Element).associateValue?.(node)
-=======
-      if (!(BM.DOMLIKE || (BM.DYNAMIC && owner.getBackendMode() === BackendMode.Domlike))) {
-        // ;(backendElement as backend.Element | composedBackend.Element).associateValue(node)
-        ;(backendElement as unknown as { __wxElement: typeof node }).__wxElement = node
->>>>>>> 1f9e4ffe
       } else {
         ;(owner.getBackendContext() as domlikeBackend.Context).associateValue(
           backendElement as domlikeBackend.Element,
@@ -178,25 +137,32 @@
       if (extendedDefinition.attributeFilters !== undefined) {
         node._$attributeFilters = extendedDefinition.attributeFilters
       }
-<<<<<<< HEAD
-      const lifetimes = extendedDefinition.lifetimes || {}
-      if (typeof lifetimes.listenerChange === 'function') {
-        node._$listenerChangeCb = lifetimes.listenerChange
-      }
-      if (extendedDefinition.eventListeners !== undefined) {
-        Object.keys(extendedDefinition.eventListeners).forEach((event) => {
-          if (typeof extendedDefinition.eventListeners![event]!.handler === 'function') {
-            const func = extendedDefinition.eventListeners![event]!.handler!
-            node.addListener(event, (event) => func(node, event), {
-              capture: extendedDefinition.eventListeners![event]!.capture,
-            })
-          }
+
+      const lifetimesFromBehaviors = extendedDefinition.lifetimesFromBehaviors || []
+      lifetimesFromBehaviors.forEach((behavior) => {
+        behavior.prepare()
+        const lifetimes = behavior._$lifetimes
+        for (let i = 0; i < lifetimes.length; i += 1) {
+          const { name, func } = lifetimes[i]!
+          node._$addLifetimeFunc(name, func)
+        }
+      })
+
+      const lifetimes: Partial<Lifetimes> = extendedDefinition.lifetimes || {}
+      Object.entries(lifetimes).forEach(([name, func]) => {
+        node._$addLifetimeFunc(name, func)
+      })
+
+      const eventListeners = extendedDefinition.eventListeners || {}
+      Object.entries(eventListeners).forEach(([event, listener]) => {
+        const { handler, capture } = listener
+        node.addListener(event, (event) => handler(node, event), {
+          capture,
         })
-      }
-      if (typeof lifetimes.created === 'function') {
-        lifetimes.created.call(node, node)
-      }
-    }
+      })
+    }
+
+    node.triggerLifetime('created', [])
 
     return node
   }
@@ -216,43 +182,6 @@
     this._$attributeFilters[camelCase]!(this, camelCase, propValue, (newPropValue) =>
       callback(camelCase, newPropValue),
     )
-=======
-
-      const lifetimesFromBehaviors = extendedDefinition.lifetimesFromBehaviors || []
-      lifetimesFromBehaviors.forEach((behavior) => {
-        behavior.prepare()
-        const lifetimes = behavior._$lifetimes
-        for (let i = 0; i < lifetimes.length; i += 1) {
-          const { name, func } = lifetimes[i]!
-          node._$addLifetimeFunc(name, func)
-        }
-      })
-
-      const lifetimes: Partial<Lifetimes> = extendedDefinition.lifetimes || {}
-      Object.entries(lifetimes).forEach(([name, func]) => {
-        node._$addLifetimeFunc(name, func)
-      })
-
-      const eventListeners = extendedDefinition.eventListeners || {}
-      Object.entries(eventListeners).forEach(([event, listener]) => {
-        const { handler, capture } = listener
-        node.addListener(event, (event) => handler(node, event), {
-          capture,
-        })
-      })
-    }
-
-    node.triggerLifetime('created', [])
-
-    return node
-  }
-
-  callAttributeFilter(propName: string, propValue: any, callback: (newPropValue: any) => void) {
-    if (typeof this._$attributeFilters[propName] !== 'function') {
-      callback(propValue)
-      return
-    }
-    this._$attributeFilters[propName]!(this, propName, propValue, callback)
   }
 
   private _$addLifetimeFunc(name: string, func: GeneralFuncType) {
@@ -267,7 +196,6 @@
   triggerLifetime(name: string, args: Parameters<GeneralFuncType>) {
     const f = this._$lifetimeFuncs[name]
     if (f) f.call(this, args, this.is)
->>>>>>> 1f9e4ffe
   }
 
   setModelBindingListener(propName: string, listener: ModelBindingListener) {
