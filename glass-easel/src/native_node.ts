--- conflicted
+++ resolved
@@ -8,14 +8,10 @@
 } from './backend'
 import { ClassList, StyleScopeManager } from './class_list'
 import { type DataValue, type ModelBindingListener } from './data_proxy'
-import { performanceMeasureEnd, performanceMeasureStart } from './devtool'
+import { performanceMeasureEnd, performanceMeasureStart } from './dev_tools'
 import { Element } from './element'
 import { type EventListener } from './event'
 import { ENV, globalOptions } from './global_options'
-<<<<<<< HEAD
-=======
-import { performanceMeasureEnd, performanceMeasureStart } from './dev_tools'
->>>>>>> d1a945fd
 import { type ShadowRoot } from './shadow_root'
 import { NATIVE_NODE_SYMBOL, isNativeNode } from './type_symbol'
 
