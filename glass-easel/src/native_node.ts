--- conflicted
+++ resolved
@@ -10,19 +10,22 @@
 
 export type NativeNodeAttributeFilter = (
   // eslint-disable-next-line no-use-before-define
-  elem: NativeNode, propName: string, propValue: any, callback: (res: any) => void
+  elem: NativeNode,
+  propName: string,
+  propValue: any,
+  callback: (res: any) => void,
 ) => void
 
 export interface ExtendedNativeNodeDefinition {
   lifetimes?: {
     // eslint-disable-next-line no-use-before-define
-    created: (elem: NativeNode) => void,
-  },
-  attributeFilters?: Record<string, NativeNodeAttributeFilter>,
+    created: (elem: NativeNode) => void
+  }
+  attributeFilters?: Record<string, NativeNodeAttributeFilter>
   eventListeners?: Record<
     string,
     {
-      capture?: boolean,
+      capture?: boolean
       // eslint-disable-next-line no-use-before-define
       handler?: (elem: NativeNode, event: any) => boolean | void
     }
@@ -39,15 +42,11 @@
     super()
   }
 
-<<<<<<< HEAD
   static create(
     tagName: string,
     owner: ShadowRoot,
     extendedDefinition?: ExtendedNativeNodeDefinition,
   ): NativeNode {
-=======
-  static create(tagName: string, owner: ShadowRoot): NativeNode {
->>>>>>> 01c4885f
     const node = Object.create(NativeNode.prototype) as NativeNode
     node.is = tagName
     node._$attributeFilters = {}
@@ -95,16 +94,17 @@
         Object.keys(extendedDefinition.eventListeners).forEach((event) => {
           if (typeof extendedDefinition.eventListeners![event]!.handler === 'function') {
             const func = extendedDefinition.eventListeners![event]!.handler!
-            node.addListener(
-              event,
-              (event) => func(node, event),
-              { capture: extendedDefinition.eventListeners![event]!.capture },
-            )
+            node.addListener(event, (event) => func(node, event), {
+              capture: extendedDefinition.eventListeners![event]!.capture,
+            })
           }
         })
       }
     }
-    if (typeof extendedDefinition?.lifetimes === 'object' && typeof extendedDefinition?.lifetimes.created === 'function') {
+    if (
+      typeof extendedDefinition?.lifetimes === 'object' &&
+      typeof extendedDefinition?.lifetimes.created === 'function'
+    ) {
       extendedDefinition?.lifetimes.created.call(node, node)
     }
     return node
