import {
  BM,
  BackendMode,
  type GeneralBackendElement,
  type backend,
  type composedBackend,
  type domlikeBackend,
} from './backend'
import { ClassList, StyleScopeManager } from './class_list'
import { type DataValue, type ModelBindingListener } from './data_proxy'
import { Element } from './element'
<<<<<<< HEAD
import { ShadowRoot } from './shadow_root'
import type { EventListener, GeneralBackendElement } from '.'
import { BM, BackendMode } from './backend/mode'
import { DataValue, ModelBindingListener } from './data_proxy'
=======
import { ENV, globalOptions } from './global_options'
import { performanceMeasureEnd, performanceMeasureStart } from './devtool'
import { type ShadowRoot } from './shadow_root'
import { NATIVE_NODE_SYMBOL, isNativeNode } from './type_symbol'
>>>>>>> e65ffc08

export type NativeNodeAttributeFilter = (
  // eslint-disable-next-line no-use-before-define
  elem: NativeNode,
  propName: string,
  propValue: any,
  callback: (res: any) => void,
) => void

export interface ExtendedNativeNodeDefinition {
  lifetimes?: {
    // eslint-disable-next-line no-use-before-define
    created?: (elem: NativeNode) => void
    listenerChange?: (
      isAdd: boolean,
      name: string,
      func: EventListener<unknown>,
      options: EventListenerOptions | undefined,
    ) => void
  }
  attributeFilters?: Record<string, NativeNodeAttributeFilter>
  eventListeners?: Record<
    string,
    {
      capture?: boolean
      // eslint-disable-next-line no-use-before-define
      handler?: (elem: NativeNode, event: any) => boolean | void
    }
  >
}

export class NativeNode extends Element {
  [NATIVE_NODE_SYMBOL]: true
  is: string
  public _$listenerChangeCb?: (
    isAdd: boolean,
    name: string,
    func: EventListener<unknown>,
    options: EventListenerOptions | undefined,
  ) => void
  private _$attributeFilters: Record<string, NativeNodeAttributeFilter>
  private _$modelBindingListeners?: { [name: string]: ModelBindingListener }

  /* istanbul ignore next */
  constructor() {
    throw new Error('Element cannot be constructed directly')
    // eslint-disable-next-line no-unreachable
    super()
  }

  static isNativeNode = isNativeNode

  static create(
    tagName: string,
    owner: ShadowRoot,
    stylingName?: string,
    extendedDefinition?: ExtendedNativeNodeDefinition,
    placeholderHandlerRemover?: () => void,
  ): NativeNode {
    const node = Object.create(NativeNode.prototype) as NativeNode
    node.is = tagName
    node._$placeholderHandlerRemover = placeholderHandlerRemover
    node._$attributeFilters = {}
    const nodeTreeContext = owner._$nodeTreeContext
    let backendElement: GeneralBackendElement
    if (ENV.DEV) performanceMeasureStart('backend.createElement')
    if (BM.DOMLIKE || (BM.DYNAMIC && owner.getBackendMode() === BackendMode.Domlike)) {
      backendElement = (nodeTreeContext as domlikeBackend.Context).document.createElement(tagName)
    } else if (BM.SHADOW || (BM.DYNAMIC && owner.getBackendMode() === BackendMode.Shadow)) {
      backendElement = owner._$backendShadowRoot!.createElement(tagName, stylingName ?? tagName)
    } else {
      const backend = nodeTreeContext as composedBackend.Context
      backendElement = backend.createElement(tagName, stylingName ?? tagName)
    }
    if (ENV.DEV) performanceMeasureEnd()
    node._$initialize(false, backendElement, owner, nodeTreeContext)
    const ownerHost = owner.getHostNode()
    const ownerComponentOptions = ownerHost.getComponentOptions()
    const styleScope = ownerComponentOptions.styleScope ?? StyleScopeManager.globalScope()
    const extraStyleScope = ownerComponentOptions.extraStyleScope ?? undefined
    const styleScopeManager = ownerHost._$behavior.ownerSpace.styleScopeManager
    node.classList = new ClassList(
      backendElement,
      owner.getBackendMode(),
      null,
      ownerHost.classList,
      styleScope,
      extraStyleScope,
      styleScopeManager,
    )
    if (styleScope) {
      if (!(BM.DOMLIKE || (BM.DYNAMIC && owner.getBackendMode() === BackendMode.Domlike))) {
        if (ENV.DEV) performanceMeasureStart('backend.setStyleScope')
        ;(backendElement as backend.Element | composedBackend.Element).setStyleScope(styleScope)
        if (ENV.DEV) performanceMeasureEnd()
      }
    }
<<<<<<< HEAD
    if (backendElement) {
      if (!(BM.DOMLIKE || (BM.DYNAMIC && owner.getBackendMode() === BackendMode.Domlike))) {
        // ;(backendElement as backend.Element | composedBackend.Element).associateValue?.(node)
        ;(backendElement as unknown as { __wxElement: typeof node }).__wxElement = node
      } else {
        ;(owner._$nodeTreeContext as domlikeBackend.Context).associateValue(
          backendElement as domlikeBackend.Element,
          node,
        )
      }
    }

    if (extendedDefinition !== undefined) {
      if (extendedDefinition.attributeFilters !== undefined) {
        node._$attributeFilters = extendedDefinition.attributeFilters
      }
      const lifetimes = extendedDefinition.lifetimes || {}
      if (typeof lifetimes.listenerChange === 'function') {
        node._$listenerChangeCb = lifetimes.listenerChange
      }
      if (extendedDefinition.eventListeners !== undefined) {
        Object.keys(extendedDefinition.eventListeners).forEach((event) => {
          if (typeof extendedDefinition.eventListeners![event]!.handler === 'function') {
            const func = extendedDefinition.eventListeners![event]!.handler!
            node.addListener(event, (event) => func(node, event), {
              capture: extendedDefinition.eventListeners![event]!.capture,
            })
          }
        })
      }
      if (typeof lifetimes.created === 'function') {
        lifetimes.created.call(node, node)
      }
    }

=======
    if (globalOptions.writeExtraInfoToAttr) {
      const prefix = styleScopeManager.queryName(styleScope)
      if (prefix) {
        backendElement.setAttribute('exparser:info-class-prefix', `${prefix}--`)
      }
    }
    if (ENV.DEV) performanceMeasureStart('backend.associateValue')
    if (!(BM.DOMLIKE || (BM.DYNAMIC && owner.getBackendMode() === BackendMode.Domlike))) {
      ;(backendElement as backend.Element | composedBackend.Element).associateValue(node)
    } else {
      ;(owner._$nodeTreeContext as domlikeBackend.Context).associateValue(
        backendElement as domlikeBackend.Element,
        node,
      )
    }
    if (ENV.DEV) performanceMeasureEnd()
>>>>>>> e65ffc08
    return node
  }

  callAttributeFilter(propName: string, propValue: any, callback: (newPropValue: any) => void) {
    if (typeof this._$attributeFilters[propName] !== 'function') {
      callback(propValue)
      return
    }
    this._$attributeFilters[propName]!(this, propName, propValue, callback)
  }

  setModelBindingListener(propName: string, listener: ModelBindingListener) {
    if (!this._$modelBindingListeners) {
      this._$modelBindingListeners = Object.create(null) as { [name: string]: ModelBindingListener }
    }
    if (!this._$modelBindingListeners[propName]) {
      const backendElement = this.getBackendElement()
      if (backendElement) {
        const listener = (value: DataValue) => {
          const listener = this._$modelBindingListeners?.[propName]
          if (listener) {
            listener.call(this, value)
          }
        }
        if (ENV.DEV) performanceMeasureStart('backend.setModelBindingStat')
        if (BM.DOMLIKE || (BM.DYNAMIC && this.getBackendMode() === BackendMode.Domlike)) {
          ;(this.getBackendContext() as domlikeBackend.Context).setModelBindingStat(
            backendElement as domlikeBackend.Element,
            propName,
            listener,
          )
        } else {
          ;(backendElement as backend.Element | composedBackend.Element).setModelBindingStat?.(
            propName,
            listener,
          )
        }
        if (ENV.DEV) performanceMeasureEnd()
      }
    }
    this._$modelBindingListeners[propName] = listener
  }
}

NativeNode.prototype[NATIVE_NODE_SYMBOL] = true<|MERGE_RESOLUTION|>--- conflicted
+++ resolved
@@ -8,18 +8,12 @@
 } from './backend'
 import { ClassList, StyleScopeManager } from './class_list'
 import { type DataValue, type ModelBindingListener } from './data_proxy'
+import { performanceMeasureEnd, performanceMeasureStart } from './devtool'
 import { Element } from './element'
-<<<<<<< HEAD
-import { ShadowRoot } from './shadow_root'
-import type { EventListener, GeneralBackendElement } from '.'
-import { BM, BackendMode } from './backend/mode'
-import { DataValue, ModelBindingListener } from './data_proxy'
-=======
+import { type EventListener } from './event'
 import { ENV, globalOptions } from './global_options'
-import { performanceMeasureEnd, performanceMeasureStart } from './devtool'
 import { type ShadowRoot } from './shadow_root'
 import { NATIVE_NODE_SYMBOL, isNativeNode } from './type_symbol'
->>>>>>> e65ffc08
 
 export type NativeNodeAttributeFilter = (
   // eslint-disable-next-line no-use-before-define
@@ -117,18 +111,23 @@
         if (ENV.DEV) performanceMeasureEnd()
       }
     }
-<<<<<<< HEAD
-    if (backendElement) {
-      if (!(BM.DOMLIKE || (BM.DYNAMIC && owner.getBackendMode() === BackendMode.Domlike))) {
-        // ;(backendElement as backend.Element | composedBackend.Element).associateValue?.(node)
-        ;(backendElement as unknown as { __wxElement: typeof node }).__wxElement = node
-      } else {
-        ;(owner._$nodeTreeContext as domlikeBackend.Context).associateValue(
-          backendElement as domlikeBackend.Element,
-          node,
-        )
+    if (globalOptions.writeExtraInfoToAttr) {
+      const prefix = styleScopeManager.queryName(styleScope)
+      if (prefix) {
+        backendElement.setAttribute('exparser:info-class-prefix', `${prefix}--`)
       }
     }
+    if (ENV.DEV) performanceMeasureStart('backend.associateValue')
+    if (!(BM.DOMLIKE || (BM.DYNAMIC && owner.getBackendMode() === BackendMode.Domlike))) {
+      // ;(backendElement as backend.Element | composedBackend.Element).associateValue?.(node)
+      ;(backendElement as unknown as { __wxElement: typeof node }).__wxElement = node
+    } else {
+      ;(owner._$nodeTreeContext as domlikeBackend.Context).associateValue(
+        backendElement as domlikeBackend.Element,
+        node,
+      )
+    }
+    if (ENV.DEV) performanceMeasureEnd()
 
     if (extendedDefinition !== undefined) {
       if (extendedDefinition.attributeFilters !== undefined) {
@@ -153,24 +152,6 @@
       }
     }
 
-=======
-    if (globalOptions.writeExtraInfoToAttr) {
-      const prefix = styleScopeManager.queryName(styleScope)
-      if (prefix) {
-        backendElement.setAttribute('exparser:info-class-prefix', `${prefix}--`)
-      }
-    }
-    if (ENV.DEV) performanceMeasureStart('backend.associateValue')
-    if (!(BM.DOMLIKE || (BM.DYNAMIC && owner.getBackendMode() === BackendMode.Domlike))) {
-      ;(backendElement as backend.Element | composedBackend.Element).associateValue(node)
-    } else {
-      ;(owner._$nodeTreeContext as domlikeBackend.Context).associateValue(
-        backendElement as domlikeBackend.Element,
-        node,
-      )
-    }
-    if (ENV.DEV) performanceMeasureEnd()
->>>>>>> e65ffc08
     return node
   }
 
