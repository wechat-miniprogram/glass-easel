import * as backend from './backend/backend_protocol'
import * as composedBackend from './backend/composed_backend_protocol'
import * as domlikeBackend from './backend/domlike_backend_protocol'
import { globalOptions } from './global_options'
import { ClassList } from './class_list'
import { Element } from './element'
import { ShadowRoot } from './shadow_root'
import { GeneralBackendElement } from '.'
import { BM, BackendMode } from './backend/mode'
import { DataValue, ModelBindingListener } from './data_proxy'

export type NativeNodeAttributeFilter = (
  // eslint-disable-next-line no-use-before-define
  elem: NativeNode,
  propName: string,
  propValue: any,
  callback: (res: any) => void,
) => void

export interface ExtendedNativeNodeDefinition {
  lifetimes?: {
    // eslint-disable-next-line no-use-before-define
    created: (elem: NativeNode) => void
  }
  attributeFilters?: Record<string, NativeNodeAttributeFilter>
  eventListeners?: Record<
    string,
    {
      capture?: boolean
      // eslint-disable-next-line no-use-before-define
      handler?: (elem: NativeNode, event: any) => boolean | void
    }
  >
}

export class NativeNode extends Element {
  is: string
  private _$attributeFilters: Record<string, NativeNodeAttributeFilter>
  private _$modelBindingListeners?: { [name: string]: ModelBindingListener }

  constructor() {
    throw new Error('Element cannot be constructed directly')
    // eslint-disable-next-line no-unreachable
    super()
  }

  static create(
    tagName: string,
    owner: ShadowRoot,
    stylingName?: string,
<<<<<<< HEAD
    extendedDefinition?: ExtendedNativeNodeDefinition,
  ): NativeNode {
    const node = Object.create(NativeNode.prototype) as NativeNode
    node.is = tagName
    node._$attributeFilters = {}
=======
    placeholderHandler?: () => void,
  ): NativeNode {
    const node = Object.create(NativeNode.prototype) as NativeNode
    node.is = tagName
    node._$placeholderHandler = placeholderHandler
>>>>>>> b7a7fa76
    let backendElement: GeneralBackendElement | null
    if (BM.DOMLIKE || (BM.DYNAMIC && owner.getBackendMode() === BackendMode.Domlike)) {
      backendElement = (owner._$nodeTreeContext as domlikeBackend.Context).document.createElement(
        tagName,
      )
    } else if (BM.SHADOW || (BM.DYNAMIC && owner.getBackendMode() === BackendMode.Shadow)) {
      const backend = owner._$backendShadowRoot
      backendElement = backend?.createElement(tagName, stylingName ?? tagName) || null
    } else {
      const backend = owner._$nodeTreeContext as composedBackend.Context
      backendElement = backend.createElement(tagName, stylingName ?? tagName)
    }
    node._$initialize(false, backendElement, owner)
    node.classList = new ClassList(node, null)
    if (owner && backendElement) {
      const styleScope = owner.getHostNode()._$definition._$options.styleScope
      if (styleScope) {
        if (!(BM.DOMLIKE || (BM.DYNAMIC && owner.getBackendMode() === BackendMode.Domlike))) {
          ;(backendElement as backend.Element | composedBackend.Element).setStyleScope(styleScope)
        }
      }
      if (globalOptions.writeExtraInfoToAttr) {
        const prefix = owner
          .getHostNode()
          ._$behavior.ownerSpace?.styleScopeManager.queryName(styleScope)
        if (prefix) {
          backendElement.setAttribute('exparser:info-class-prefix', `${prefix}--`)
        }
      }
    }
    if (!(BM.DOMLIKE || (BM.DYNAMIC && owner.getBackendMode() === BackendMode.Domlike))) {
      if (backendElement) {
        ;(backendElement as backend.Element | composedBackend.Element).associateValue?.(node)
      }
    }

    if (extendedDefinition !== undefined) {
      if (extendedDefinition.attributeFilters !== undefined) {
        node._$attributeFilters = extendedDefinition.attributeFilters
      }
      if (extendedDefinition.eventListeners !== undefined) {
        Object.keys(extendedDefinition.eventListeners).forEach((event) => {
          if (typeof extendedDefinition.eventListeners![event]!.handler === 'function') {
            const func = extendedDefinition.eventListeners![event]!.handler!
            node.addListener(event, (event) => func(node, event), {
              capture: extendedDefinition.eventListeners![event]!.capture,
            })
          }
        })
      }
    }
    if (
      typeof extendedDefinition?.lifetimes === 'object' &&
      typeof extendedDefinition?.lifetimes.created === 'function'
    ) {
      extendedDefinition?.lifetimes.created.call(node, node)
    }
    return node
  }

  callAttributeFilter(propName: string, propValue: any, callback: (newPropValue: any) => void) {
    if (typeof this._$attributeFilters[propName] !== 'function') {
      callback(propValue)
      return
    }
    this._$attributeFilters[propName]!(this, propName, propValue, callback)
  }

  setModelBindingListener(propName: string, listener: ModelBindingListener) {
    if (!this._$modelBindingListeners) {
      this._$modelBindingListeners = Object.create(null) as { [name: string]: ModelBindingListener }
    }
    if (!this._$modelBindingListeners[propName]) {
      const backendElement = this.getBackendElement()
      if (backendElement) {
        const listener = (value: DataValue) => {
          const listener = this._$modelBindingListeners?.[propName]
          if (listener) {
            listener.call(this, value)
          }
        }
        if (BM.DOMLIKE || (BM.DYNAMIC && this.getBackendMode() === BackendMode.Domlike)) {
          ;(this.getBackendContext() as domlikeBackend.Context).setModelBindingStat(
            backendElement as domlikeBackend.Element,
            propName,
            listener,
          )
        } else {
          ;(backendElement as backend.Element | composedBackend.Element).setModelBindingStat(
            propName,
            listener,
          )
        }
      }
    }
    this._$modelBindingListeners[propName] = listener
  }
}<|MERGE_RESOLUTION|>--- conflicted
+++ resolved
@@ -48,19 +48,13 @@
     tagName: string,
     owner: ShadowRoot,
     stylingName?: string,
-<<<<<<< HEAD
     extendedDefinition?: ExtendedNativeNodeDefinition,
-  ): NativeNode {
-    const node = Object.create(NativeNode.prototype) as NativeNode
-    node.is = tagName
-    node._$attributeFilters = {}
-=======
     placeholderHandler?: () => void,
   ): NativeNode {
     const node = Object.create(NativeNode.prototype) as NativeNode
     node.is = tagName
     node._$placeholderHandler = placeholderHandler
->>>>>>> b7a7fa76
+    node._$attributeFilters = {}
     let backendElement: GeneralBackendElement | null
     if (BM.DOMLIKE || (BM.DYNAMIC && owner.getBackendMode() === BackendMode.Domlike)) {
       backendElement = (owner._$nodeTreeContext as domlikeBackend.Context).document.createElement(
