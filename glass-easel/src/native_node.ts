--- conflicted
+++ resolved
@@ -66,11 +66,8 @@
     const node = Object.create(NativeNode.prototype) as NativeNode
     node.is = tagName
     node._$placeholderHandler = placeholderHandler
-<<<<<<< HEAD
     node._$attributeFilters = {}
-=======
     const nodeTreeContext = owner._$nodeTreeContext
->>>>>>> 1fcbc672
     let backendElement: GeneralBackendElement | null
     if (BM.DOMLIKE || (BM.DYNAMIC && owner.getBackendMode() === BackendMode.Domlike)) {
       backendElement = (nodeTreeContext as domlikeBackend.Context).document.createElement(tagName)
@@ -99,10 +96,14 @@
         }
       }
     }
-<<<<<<< HEAD
-    if (!(BM.DOMLIKE || (BM.DYNAMIC && owner.getBackendMode() === BackendMode.Domlike))) {
-      if (backendElement) {
+    if (backendElement) {
+      if (!(BM.DOMLIKE || (BM.DYNAMIC && owner.getBackendMode() === BackendMode.Domlike))) {
         ;(backendElement as backend.Element | composedBackend.Element).associateValue?.(node)
+      } else {
+        ;(owner._$nodeTreeContext as domlikeBackend.Context).associateValue(
+          backendElement as domlikeBackend.Element,
+          node,
+        )
       }
     }
 
@@ -126,18 +127,9 @@
       }
       if (typeof lifetimes.created === 'function') {
         lifetimes.created.call(node, node)
-=======
-    if (backendElement) {
-      if (!(BM.DOMLIKE || (BM.DYNAMIC && owner.getBackendMode() === BackendMode.Domlike))) {
-        ;(backendElement as backend.Element | composedBackend.Element).associateValue(node)
-      } else {
-        ;(owner._$nodeTreeContext as domlikeBackend.Context).associateValue(
-          backendElement as domlikeBackend.Element,
-          node,
-        )
->>>>>>> 1fcbc672
       }
     }
+
     return node
   }
 
