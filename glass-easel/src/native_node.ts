import {
  BM,
  BackendMode,
  type GeneralBackendElement,
  type backend,
  type composedBackend,
  type domlikeBackend,
} from './backend'
import { ClassList, StyleScopeManager } from './class_list'
import { type DataValue, type ModelBindingListener } from './data_proxy'
import { performanceMeasureEnd, performanceMeasureStart } from './dev_tools'
import { Element } from './element'
import { type EventListener } from './event'
import { ENV, globalOptions } from './global_options'
import { type ShadowRoot } from './shadow_root'
import { NATIVE_NODE_SYMBOL, isNativeNode } from './type_symbol'

export type NativeNodeAttributeFilter = (
  // eslint-disable-next-line no-use-before-define
  elem: NativeNode,
  propName: string,
  propValue: any,
  callback: (res: any) => void,
) => void

export interface ExtendedNativeNodeDefinition {
  lifetimes?: {
    // eslint-disable-next-line no-use-before-define
    created?: (elem: NativeNode) => void
    listenerChange?: (
      isAdd: boolean,
      name: string,
      func: EventListener<unknown>,
      options: EventListenerOptions | undefined,
    ) => void
  }
  attributeFilters?: Record<string, NativeNodeAttributeFilter>
  eventListeners?: Record<
    string,
    {
      capture?: boolean
      // eslint-disable-next-line no-use-before-define
      handler?: (elem: NativeNode, event: any) => boolean | void
    }
  >
}

export class NativeNode extends Element {
  [NATIVE_NODE_SYMBOL]: true
  is: string
  public stylingName: string
  public _$listenerChangeCb?: (
    isAdd: boolean,
    name: string,
    func: EventListener<unknown>,
    options: EventListenerOptions | undefined,
  ) => void
  private _$attributeFilters: Record<string, NativeNodeAttributeFilter>
  /* @internal */
  private _$modelBindingListeners?: { [name: string]: ModelBindingListener }

  /* istanbul ignore next */
  constructor() {
    throw new Error('Element cannot be constructed directly')
    // eslint-disable-next-line no-unreachable
    super()
  }

  static isNativeNode = isNativeNode

  static create(
    tagName: string,
    owner: ShadowRoot,
    stylingName?: string,
    extendedDefinition?: ExtendedNativeNodeDefinition,
    placeholderHandlerRemover?: () => void,
  ): NativeNode {
    const node = Object.create(NativeNode.prototype) as NativeNode
    node.is = tagName
    node.stylingName = stylingName ?? tagName
<<<<<<< HEAD
    node._$placeholderHandlerRemover = placeholderHandlerRemover
    node._$attributeFilters = {}
=======
>>>>>>> f17a552e
    const nodeTreeContext = owner.getBackendContext()
    let backendElement: GeneralBackendElement | null = null
    if (nodeTreeContext) {
      if (ENV.DEV) performanceMeasureStart('backend.createElement')
      if (BM.DOMLIKE || (BM.DYNAMIC && owner.getBackendMode() === BackendMode.Domlike)) {
        backendElement = (nodeTreeContext as domlikeBackend.Context).document.createElement(tagName)
      } else if (BM.SHADOW || (BM.DYNAMIC && owner.getBackendMode() === BackendMode.Shadow)) {
        backendElement = owner._$backendShadowRoot!.createElement(tagName, node.stylingName)
      } else {
        const backend = nodeTreeContext as composedBackend.Context
        backendElement = backend.createElement(tagName, node.stylingName)
      }
      if (ENV.DEV) performanceMeasureEnd()
    }
    node._$initialize(false, backendElement, owner, owner._$nodeTreeContext)
    node._$placeholderHandlerRemover = placeholderHandlerRemover
    const ownerHost = owner.getHostNode()
    const ownerComponentOptions = ownerHost.getComponentOptions()
    const styleScope = ownerComponentOptions.styleScope ?? StyleScopeManager.globalScope()
    const extraStyleScope = ownerComponentOptions.extraStyleScope ?? undefined
    const styleScopeManager = ownerHost._$behavior.ownerSpace.styleScopeManager
    node.classList = new ClassList(
      node,
      undefined,
      ownerHost.classList,
      styleScope,
      extraStyleScope,
      styleScopeManager,
    )
    if (backendElement) {
      if (BM.COMPOSED || (BM.DYNAMIC && owner.getBackendMode() === BackendMode.Composed)) {
        if (ENV.DEV) performanceMeasureStart('backend.setStyleScope')
        ;(backendElement as composedBackend.Element).setStyleScope(styleScope, extraStyleScope)
        if (ENV.DEV) performanceMeasureEnd()
      }
      if (globalOptions.writeExtraInfoToAttr) {
        const prefix = styleScopeManager.queryName(styleScope)
        if (prefix) {
          backendElement.setAttribute('exparser:info-class-prefix', `${prefix}--`)
        }
      }
      if (ENV.DEV) performanceMeasureStart('backend.associateValue')
      backendElement.__wxElement = node
      if (!(BM.DOMLIKE || (BM.DYNAMIC && owner.getBackendMode() === BackendMode.Domlike))) {
        // ;(backendElement as backend.Element | composedBackend.Element).associateValue(node)
        ;(backendElement as unknown as { __wxElement: typeof node }).__wxElement = node
      } else {
        ;(owner.getBackendContext() as domlikeBackend.Context).associateValue(
          backendElement as domlikeBackend.Element,
          node,
        )
      }
      if (ENV.DEV) performanceMeasureEnd()
    }

    if (extendedDefinition !== undefined) {
      if (extendedDefinition.attributeFilters !== undefined) {
        node._$attributeFilters = extendedDefinition.attributeFilters
      }
      const lifetimes = extendedDefinition.lifetimes || {}
      if (typeof lifetimes.listenerChange === 'function') {
        node._$listenerChangeCb = lifetimes.listenerChange
      }
      if (extendedDefinition.eventListeners !== undefined) {
        Object.keys(extendedDefinition.eventListeners).forEach((event) => {
          if (typeof extendedDefinition.eventListeners![event]!.handler === 'function') {
            const func = extendedDefinition.eventListeners![event]!.handler!
            node.addListener(event, (event) => func(node, event), {
              capture: extendedDefinition.eventListeners![event]!.capture,
            })
          }
        })
      }
      if (typeof lifetimes.created === 'function') {
        lifetimes.created.call(node, node)
      }
    }

    return node
  }

  callAttributeFilter(propName: string, propValue: any, callback: (newPropValue: any) => void) {
    if (typeof this._$attributeFilters[propName] !== 'function') {
      callback(propValue)
      return
    }
    this._$attributeFilters[propName]!(this, propName, propValue, callback)
  }

  setModelBindingListener(propName: string, listener: ModelBindingListener) {
    if (!this._$modelBindingListeners) {
      this._$modelBindingListeners = Object.create(null) as { [name: string]: ModelBindingListener }
    }
    if (!this._$modelBindingListeners[propName]) {
      const backendElement = this.getBackendElement()
      if (backendElement) {
        const listener = (value: DataValue) => {
          const listener = this._$modelBindingListeners?.[propName]
          if (listener) {
            listener.call(this, value)
          }
        }
        if (ENV.DEV) performanceMeasureStart('backend.setModelBindingStat')
        if (BM.DOMLIKE || (BM.DYNAMIC && this.getBackendMode() === BackendMode.Domlike)) {
          ;(this.getBackendContext() as domlikeBackend.Context).setModelBindingStat(
            backendElement as domlikeBackend.Element,
            propName,
            listener,
          )
        } else {
          ;(backendElement as backend.Element | composedBackend.Element).setModelBindingStat?.(
            propName,
            listener,
          )
        }
        if (ENV.DEV) performanceMeasureEnd()
      }
    }
    this._$modelBindingListeners[propName] = listener
  }

  getModelBindingListeners() {
    const listeners = Object.create(null) as { [name: string]: ModelBindingListener }
    if (this._$modelBindingListeners) {
      Object.keys(this._$modelBindingListeners).forEach((propName) => {
        const listener = (value: DataValue) => {
          const listener = this._$modelBindingListeners?.[propName]
          if (listener) {
            listener.call(this, value)
          }
        }
        listeners[propName] = listener
      })
    }
    return listeners
  }
}

NativeNode.prototype[NATIVE_NODE_SYMBOL] = true<|MERGE_RESOLUTION|>--- conflicted
+++ resolved
@@ -78,11 +78,6 @@
     const node = Object.create(NativeNode.prototype) as NativeNode
     node.is = tagName
     node.stylingName = stylingName ?? tagName
-<<<<<<< HEAD
-    node._$placeholderHandlerRemover = placeholderHandlerRemover
-    node._$attributeFilters = {}
-=======
->>>>>>> f17a552e
     const nodeTreeContext = owner.getBackendContext()
     let backendElement: GeneralBackendElement | null = null
     if (nodeTreeContext) {
@@ -99,6 +94,7 @@
     }
     node._$initialize(false, backendElement, owner, owner._$nodeTreeContext)
     node._$placeholderHandlerRemover = placeholderHandlerRemover
+    node._$attributeFilters = {}
     const ownerHost = owner.getHostNode()
     const ownerComponentOptions = ownerHost.getComponentOptions()
     const styleScope = ownerComponentOptions.styleScope ?? StyleScopeManager.globalScope()
