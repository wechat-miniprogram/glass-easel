--- conflicted
+++ resolved
@@ -218,16 +218,9 @@
   }
 
   // set event handler
-<<<<<<< HEAD
-  v(elem: HTMLElement, evName: string, v: string, final: boolean) {
+  v = (elem: HTMLElement, evName: string, v: string, final: boolean) => {
     const listener = (ev: ShadowedEvent<unknown>) => {
       const ret = this.shadowRoot.comp.callMethod(v, ev) as unknown
-=======
-  v = (elem: HTMLElement, evName: string, v: string, final: boolean) => {
-    this.shadowRoot.setListener(elem as unknown as GeneralBackendElement, evName, (ev) => {
-      const handler = this.shadowRoot.template.methods[v]
-      const ret = handler?.(ev) as unknown
->>>>>>> 23d2497a
       if (final) return false
       return ret
     }
