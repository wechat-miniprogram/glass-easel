/* eslint-disable class-methods-use-this */

import { Component, type GeneralComponent } from '../component'
import { type DataPath } from '../data_path'
import { type DataValue } from '../data_proxy'
import { Element, StyleSegmentIndex } from '../element'
import { type ShadowedEvent, type EventListener } from '../event'
import { safeCallback } from '../func_arr'
import { ENV } from '../global_options'
import { type NativeNode } from '../native_node'
import { type Node } from '../node'
import { SlotMode, type ShadowRoot } from '../shadow_root'
import { type TextNode } from '../text_node'
import { type ProcGenGroupList } from '../tmpl'
import { isComponent, isNativeNode } from '../type_symbol'
import { type VirtualNode } from '../virtual_node'
import { dispatchError, triggerWarning } from '../warning'
import { RangeListManager } from './range_list_diff'

export type UpdatePathTreeNode = true | { [key: string]: UpdatePathTreeNode } | UpdatePathTreeNode[]

export type UpdatePathTreeRoot = UpdatePathTreeNode | undefined

export type ChangePropListener<T> = (
  this: null,
  newValue: T,
  oldValue: T,
  host: GeneralComponent,
  elem: Element,
) => void

export type ChangePropFilter = <T>(
  listener: ChangePropListener<T>,
  generalLvaluePath?: DataPath | null,
) => ChangePropListener<T>

export interface EventListenerWrapper {
  <T>(
    elem: Element,
    evName: string,
    listener: EventListener<T>,
    final: boolean,
    mutated: boolean,
    capture: boolean,
    generalLvaluePath?: DataPath | null,
<<<<<<< HEAD
  ): EventListener<T> | null
=======
  ): boolean | void
>>>>>>> 1f9e4ffe
  isEventListenerWrapper?: true
}

let defaultChangePropFilter: ChangePropFilter = <T>(x: T) => x
export const setDefaultChangePropFilter = (fn: ChangePropFilter) => {
  defaultChangePropFilter = fn
}

<<<<<<< HEAD
let defaultEventListenerWrapper: EventListenerWrapper = (elem, evName, listener) => (e) =>
  listener.call(elem.ownerShadowRoot?.getHostNode().getMethodCaller(), e)
=======
let defaultEventListenerWrapper: EventListenerWrapper = (elem, event, listener) =>
  listener.apply(elem, [event])
>>>>>>> 1f9e4ffe
export const setDefaultEventListenerWrapper = (fn: EventListenerWrapper) => {
  defaultEventListenerWrapper = fn
}

type TmplArgs = {
  key?: number | string
  keyList?: RangeListManager
  dynEvListeners?: {
    [name: string]: EventListener<unknown> | null
  }
  dynamicSlotNameMatched?: boolean
  changeProp?: {
    [name: string]: {
      listener: ChangePropListener<unknown>
      oldValue: unknown
    }
  }
}
export type TmplDevArgs = {
  A?: string[] // active attributes
}
export type TmplNode = Node & { _$wxTmplArgs?: TmplArgs; _$wxTmplDevArgs?: TmplDevArgs }

export const getTmplArgs = (elem: Node): TmplArgs => {
  const node = elem as TmplNode
  // eslint-disable-next-line no-return-assign
  return (node._$wxTmplArgs = node._$wxTmplArgs || {})
}

export const getTmplDevArgs = (elem: Node): TmplDevArgs => {
  const node = elem as TmplNode
  // eslint-disable-next-line no-return-assign
  return (node._$wxTmplDevArgs = node._$wxTmplDevArgs || {})
}

export const dataValueToString = (v: DataValue): string => {
  if (v === null || v === undefined) {
    return ''
  }
  return String(v)
}

const dashToCamelCase = (dash: string): string => {
  const ret = dash.replace(/-(.|$)/g, (s) => (s[1] ? s[1].toUpperCase() : ''))
  return ret
}

export type ProcGen = (
  wrapper: ProcGenWrapper,
  isCreation: boolean,
  data: DataValue,
  dataUpdatePathTree: UpdatePathTreeRoot,
) => {
  C: DefineChildren
  B?: { [field: string]: BindingMapGen[] }
}

export type ProcGenEnv = {
  group: (name: string) => ProcGen
  list: ProcGenGroupList
}

export type BindingMapGen = (
  data: DataValue,
  elementUpdated: (elem: Element) => void,
  updateText: (node: TextNode, content: string) => void,
) => void

export type DefineChildren = (
  isCreation: boolean,
  defineTextNode: DefineTextNode,
  defineElement: DefineElement,
  defineIfGroup: DefineIfGroup,
  defineForLoop: DefineForLoop,
  defineSlot: DefineSlot,
  definePureVirtualNode: DefinePureVirtualNode,
  dynamicSlotValues: { [name: string]: unknown } | undefined,
  slotValueUpdatePathTrees: UpdatePathTreeNode | undefined,
) => void

type DefineTextNode = (text: string | undefined, textInit?: (elem: TextNode) => boolean) => void

type DefineElement = (
  tag: string,
  genericImpls: { [key: string]: string },
  propertyInit: (elem: Element, isCreation: boolean) => void,
  children: DefineChildren,
  slot?: string,
  dynamicSlotValueNames?: string[],
) => void

type DefineIfGroup = (branchKey: number | string, branchFunc: DefineChildren) => void

type DefineForLoop = (
  list: DataValue[],
  key: string | null,
  oriListUpdatePathTree: UpdatePathTreeRoot,
  lvaluePath: DataPath | null,
  itemCallback: (
    isCreation: boolean,
    item: DataValue,
    index: number | string,
    itemUpdatePathTree: UpdatePathTreeRoot,
    indexUpdatePathTree: UpdatePathTreeRoot,
    itemLvaluePath: DataPath | null,
    defineTextNode: DefineTextNode,
    defineElement: DefineElement,
    defineIfGroup: DefineIfGroup,
    defineForLoop: DefineForLoop,
    defineSlot: DefineSlot,
    definePureVirtualNode: DefinePureVirtualNode,
  ) => void,
) => void

type DefineSlot = (
  name: string | undefined,
  slotValueInit?: (elem: Element) => void,
  slot?: string,
) => void

type DefinePureVirtualNode = (children: DefineChildren, slot: string | undefined) => void

export class ProcGenWrapper {
  shadowRoot: ShadowRoot
  procGen: ProcGen
  fallbackListenerOnNativeNode: boolean
  bindingMapDisabled = false
  changePropFilter: ChangePropFilter = defaultChangePropFilter
  eventListenerWrapper: EventListenerWrapper = defaultEventListenerWrapper

  constructor(shadowRoot: ShadowRoot, procGen: ProcGen, fallbackListenerOnNativeNode: boolean) {
    this.shadowRoot = shadowRoot
    this.procGen = procGen
    this.fallbackListenerOnNativeNode = fallbackListenerOnNativeNode
  }

  create(data: DataValue): { [field: string]: BindingMapGen[] } | undefined {
    const { shadowRoot, procGen } = this
    const children = procGen(this, true, data, undefined)
    this.handleChildrenCreationAndInsert(children.C, shadowRoot, undefined, undefined)
    return children.B
  }

  update(data: DataValue, dataUpdatePathTree: UpdatePathTreeRoot): void {
    const { shadowRoot, procGen } = this
    const children = procGen(this, false, data, dataUpdatePathTree)
    this.handleChildrenUpdate(children.C, shadowRoot, undefined, undefined)
  }

  bindingMapUpdate(
    field: string,
    data: DataValue,
    bindingMapGenList: { [field: string]: BindingMapGen[] },
  ): boolean {
    if (this.bindingMapDisabled) return false
    const updaters = bindingMapGenList[field]
    if (!updaters) return false
    let prevElement: Element | null = null
    for (let i = 0; i < updaters.length; i += 1) {
      const bindingMapGen = updaters[i]!
      bindingMapGen(
        data,
        // eslint-disable-next-line no-loop-func
        (elem: Element) => {
          if (prevElement !== null && elem !== prevElement) {
            if (isComponent(prevElement)) {
              if (prevElement.hasPendingChanges()) {
                const nodeDataProxy = Component.getDataProxy(prevElement)
                nodeDataProxy.applyDataUpdates(true)
              }
            }
          }
          prevElement = elem
        },
        (elem: TextNode, v: string) => {
          elem.textContent = v
        },
      )
    }
    const elem = prevElement as Element | null
    if (elem !== null) {
      if (isComponent(elem)) {
        if (elem.hasPendingChanges()) {
          const nodeDataProxy = Component.getDataProxy(elem)
          nodeDataProxy.applyDataUpdates(true)
        }
      }
    }
    return true
  }

  handleChildrenCreation(
    children: DefineChildren,
    slotElement: Element | undefined,
    dynamicSlotName: string | undefined,
  ): Node[] {
    const childNodes: Node[] = []
    children(
      true,

      // text node
      (textContent: string | undefined, textInit?: (elem: TextNode) => void) => {
        if (slotElement && dynamicSlotName !== '') {
          const elem = this.createDynamicPlaceholder(slotElement)
          childNodes.push(elem)
          return
        }
        const elem = this.shadowRoot.createTextNode(textContent)
        elem.destroyBackendElementOnRemoval()
        if (slotElement) Element.setSlotElement(elem, slotElement)
        if (textInit) textInit(elem)
        childNodes.push(elem)
      },

      // component or native node
      (
        tagName: string,
        genericImpls: { [key: string]: string },
        propertyInit: (elem: Element, isCreation: boolean) => void,
        children: DefineChildren,
        slot?: string,
        dynamicSlotValueNames?: string[],
      ) => {
        if (slotElement && dynamicSlotName !== (slot || '')) {
          const elem = this.createDynamicPlaceholder(slotElement)
          childNodes.push(elem)
          return
        }
        const elem = this.createCommonElement(
          tagName,
          genericImpls,
          propertyInit,
          children,
          dynamicSlotValueNames,
        )
        if (slotElement) {
          Element.setSlotElement(elem, slotElement)
          const tmplArgs = getTmplArgs(elem)
          tmplArgs.dynamicSlotNameMatched = true
        } else if (slot !== undefined) {
          elem.slot = slot
        }
        childNodes.push(elem)
      },

      // wx:if node or template-is node
      (branchKey: number | string, branchFunc: DefineChildren) => {
        const elem = this.shadowRoot.createVirtualNode('wx:if')
        elem.destroyBackendElementOnRemoval()
        Element.setInheritSlots(elem)
        if (slotElement) Element.setSlotElement(elem, slotElement)
        const tmplArgs = getTmplArgs(elem)
        tmplArgs.key = branchKey
        this.handleChildrenCreationAndInsert(branchFunc, elem, slotElement, dynamicSlotName)
        childNodes.push(elem)
      },

      // wx:for node
      (
        list: DataValue[],
        key: string | null,
        oriListUpdatePathTree: UpdatePathTreeRoot,
        lvaluePath: DataPath | null,
        itemCallback: (
          isCreation: boolean,
          item: DataValue,
          index: number | string,
          itemUpdatePathTree: UpdatePathTreeRoot,
          indexUpdatePathTree: UpdatePathTreeRoot,
          itemLvaluePath: DataPath | null,
          defineTextNode: DefineTextNode,
          defineElement: DefineElement,
          defineIfGroup: DefineIfGroup,
          defineForLoop: DefineForLoop,
          defineSlot: DefineSlot,
          definePureVirtualNode: DefinePureVirtualNode,
        ) => void,
      ) => {
        const shadowRoot = this.shadowRoot
        const elem = shadowRoot.createVirtualNode('wx:for')
        elem.destroyBackendElementOnRemoval()
        Element.setInheritSlots(elem)
        if (slotElement) Element.setSlotElement(elem, slotElement)
        const tmplArgs = getTmplArgs(elem)
        tmplArgs.keyList = new RangeListManager(
          key,
          list,
          elem,
          shadowRoot,
          (item: DataValue, index: number | string): VirtualNode => {
            const childNode = shadowRoot.createVirtualNode('wx:for-item')
            childNode.destroyBackendElementOnRemoval()
            Element.setInheritSlots(childNode)
            if (slotElement) Element.setSlotElement(elem, slotElement)
            this.handleChildrenCreationAndInsert(
              (
                isCreation,
                defineTextNode,
                defineElement,
                defineIfGroup,
                defineForLoop,
                defineSlot,
                definePureVirtualNode,
              ) => {
                itemCallback(
                  true,
                  item,
                  index,
                  undefined,
                  undefined,
                  lvaluePath ? [...lvaluePath, index] : null,
                  defineTextNode,
                  defineElement,
                  defineIfGroup,
                  defineForLoop,
                  defineSlot,
                  definePureVirtualNode,
                )
              },
              childNode,
              slotElement,
              dynamicSlotName,
            )
            return childNode
          },
        )
        childNodes.push(elem)
      },

      // slot node
      (slotName: string | undefined, slotValueInit?: (elem: Element) => void, slot?: string) => {
        const elem = this.shadowRoot.createVirtualNode('slot')
        elem.destroyBackendElementOnRemoval()
        Element.setSlotName(elem, dataValueToString(slotName))
        if (slotElement) {
          Element.setSlotElement(elem, slotElement)
        } else if (slot !== undefined) {
          elem.slot = slot
        }
        if (slotValueInit) slotValueInit(elem)
        childNodes.push(elem)
      },

      // other virtual node
      (children: DefineChildren, slot: string | undefined) => {
        if (slot !== undefined) {
          if (slotElement) {
            if (dynamicSlotName! === slot) {
              const elem = this.shadowRoot.createVirtualNode('virtual')
              elem.destroyBackendElementOnRemoval()
              Element.setSlotElement(elem, slotElement)
              const tmplArgs = getTmplArgs(elem)
              tmplArgs.dynamicSlotNameMatched = true
              this.handleChildrenCreationAndInsert(children, elem, undefined, undefined)
              childNodes.push(elem)
            } else {
              const elem = this.createDynamicPlaceholder(slotElement)
              childNodes.push(elem)
            }
          } else {
            const elem = this.shadowRoot.createVirtualNode('virtual')
            elem.destroyBackendElementOnRemoval()
            elem.slot = slot
            this.handleChildrenCreationAndInsert(children, elem, undefined, undefined)
            childNodes.push(elem)
          }
        } else {
          const elem = this.shadowRoot.createVirtualNode('virtual')
          elem.destroyBackendElementOnRemoval()
          Element.setInheritSlots(elem)
          if (slotElement) Element.setSlotElement(elem, slotElement)
          this.handleChildrenCreationAndInsert(children, elem, slotElement, dynamicSlotName)
          childNodes.push(elem)
        }
      },
      undefined,
      undefined,
    )
    return childNodes
  }

  private handleChildrenCreationAndInsert(
    children: DefineChildren,
    parentNode: Element,
    slotElement: Element | undefined,
    dynamicSlotName: string | undefined,
  ): void {
    const childNodes = this.handleChildrenCreation(children, slotElement, dynamicSlotName)
    if (childNodes.length) parentNode.insertChildren(childNodes, -1)
  }

  handleChildrenUpdate(
    children: DefineChildren,
    parentNode: Element,
    slotElement: Element | undefined,
    dynamicSlotName: string | undefined,
  ): void {
    let index = 0
    const childNodes = slotElement
      ? slotElement.slotNodes!.filter((node) => node.parentNode === parentNode)
      : parentNode.childNodes
    children(
      false,

      // text node
      (textContent: string | undefined) => {
        const elem = childNodes[index] as TextNode
        index += 1
        if (!elem) return
        if (slotElement) {
          const tmplArgs = getTmplArgs(elem)
          if (!tmplArgs.dynamicSlotNameMatched) {
            return
          }
        }
        if (textContent !== undefined) {
          elem.textContent = textContent
        }
      },

      // component or native node
      (
        tagName: string,
        genericImpls: { [key: string]: string },
        propertyInit: (elem: Element, isCreation: boolean) => void,
        children: DefineChildren,
        slot?: string,
        dynamicSlotValueNames?: string[],
      ) => {
        const elem = childNodes[index] as Element
        index += 1
        if (!elem) return
        if (slotElement) {
          const tmplArgs = getTmplArgs(elem)
          if (dynamicSlotName! === (slot || '')) {
            if (!tmplArgs.dynamicSlotNameMatched) {
              const newElem = this.createCommonElement(
                tagName,
                genericImpls,
                propertyInit,
                children,
                dynamicSlotValueNames,
              )
              Element.setSlotElement(newElem, slotElement)
              const newTmplArgs = getTmplArgs(newElem)
              newTmplArgs.dynamicSlotNameMatched = true
              parentNode.replaceChild(newElem, elem)
              return
            }
          } else {
            if (tmplArgs.dynamicSlotNameMatched) {
              const newElem = this.createDynamicPlaceholder(slotElement)
              parentNode.replaceChild(newElem, elem)
            }
            return
          }
        }
        propertyInit(elem, false)
        let dynSlot = false
        if (isComponent(elem)) {
          const sr = this.dynamicSlotUpdate(elem, dynamicSlotValueNames, children)
          if (sr) dynSlot = true
          if (elem.hasPendingChanges()) {
            const nodeDataProxy = Component.getDataProxy(elem)
            nodeDataProxy.applyDataUpdates(true)
          }
          sr?.applySlotUpdates()
        }
        if (!slotElement) {
          if (slot !== undefined) elem.slot = slot
        }
        if (!dynSlot) {
          this.handleChildrenUpdate(children, elem, undefined, undefined)
        }
      },

      // wx:if node or template-is node
      (branchKey: number | string, branchFunc: DefineChildren) => {
        const elem = childNodes[index] as Element
        index += 1
        if (!elem) return
        const prevTmplArgs = getTmplArgs(elem)
        if (prevTmplArgs.key === branchKey) {
          this.handleChildrenUpdate(branchFunc, elem, slotElement, dynamicSlotName)
        } else {
          const newElem = this.shadowRoot.createVirtualNode('wx:if')
          newElem.destroyBackendElementOnRemoval()
          Element.setInheritSlots(newElem)
          if (slotElement) Element.setSlotElement(newElem, slotElement)
          const tmplArgs = getTmplArgs(newElem)
          prevTmplArgs.key = tmplArgs.key = branchKey
          this.handleChildrenCreationAndInsert(branchFunc, newElem, slotElement, dynamicSlotName)
          if (slotElement) parentNode.replaceChild(newElem, elem)
          else parentNode.replaceChildAt(newElem, index - 1)
        }
      },

      // wx:for node
      (
        list: DataValue[],
        key: string | null,
        oriListUpdatePathTree: UpdatePathTreeRoot,
        lvaluePath: DataPath | null,
        itemCallback: (
          isCreation: boolean,
          item: DataValue,
          index: number | string,
          itemUpdatePathTree: UpdatePathTreeRoot,
          indexUpdatePathTree: UpdatePathTreeRoot,
          itemLvaluePath: DataPath | null,
          defineTextNode: DefineTextNode,
          defineElement: DefineElement,
          defineIfGroup: DefineIfGroup,
          defineForLoop: DefineForLoop,
          defineSlot: DefineSlot,
          definePureVirtualNode: DefinePureVirtualNode,
        ) => void,
      ) => {
        const elem = childNodes[index] as Element
        index += 1
        if (!elem) return
        const tmplArgs = getTmplArgs(elem)
        const keyListManager = tmplArgs.keyList!
        keyListManager.diff(
          list,
          oriListUpdatePathTree,
          elem,
          (item: DataValue, index: number | string): VirtualNode => {
            const childNode = this.shadowRoot.createVirtualNode('wx:for-item')
            childNode.destroyBackendElementOnRemoval()
            Element.setInheritSlots(childNode)
            if (slotElement) Element.setSlotElement(elem, slotElement)
            this.handleChildrenCreationAndInsert(
              (
                isCreation,
                defineTextNode,
                defineElement,
                defineIfGroup,
                defineForLoop,
                defineSlot,
                definePureVirtualNode,
              ) => {
                itemCallback(
                  true,
                  item,
                  index,
                  undefined,
                  undefined,
                  lvaluePath ? [...lvaluePath, index] : null,
                  defineTextNode,
                  defineElement,
                  defineIfGroup,
                  defineForLoop,
                  defineSlot,
                  definePureVirtualNode,
                )
              },
              childNode,
              slotElement,
              dynamicSlotName,
            )
            return childNode
          },
          (
            item: DataValue,
            index: string | number,
            updatePathTree: UpdatePathTreeRoot,
            indexChanged: boolean,
            childNode: Element | undefined,
          ) => {
            if (!childNode) return
            this.handleChildrenUpdate(
              (
                isCreation,
                defineTextNode,
                defineElement,
                defineIfGroup,
                defineForLoop,
                defineSlot,
                definePureVirtualNode,
              ) => {
                itemCallback(
                  false,
                  item,
                  index,
                  updatePathTree,
                  indexChanged ? true : undefined,
                  lvaluePath ? [...lvaluePath, index] : null,
                  defineTextNode,
                  defineElement,
                  defineIfGroup,
                  defineForLoop,
                  defineSlot,
                  definePureVirtualNode,
                )
              },
              childNode,
              slotElement,
              dynamicSlotName,
            )
          },
        )
      },

      // slot node
      (slotName: string | undefined, slotValueInit?: (elem: Element) => void, slot?: string) => {
        const elem = childNodes[index] as Element
        index += 1
        if (!elem) return
        if (slotName !== undefined) {
          Element.setSlotName(elem, dataValueToString(slotName))
        }
        if (!slotElement) {
          if (slot !== undefined) elem.slot = slot
        }
        if (slotValueInit) slotValueInit(elem)
        this.shadowRoot.applySlotValueUpdates(elem)
      },

      // other virtual node
      (children: DefineChildren, slot: string | undefined) => {
        const elem = childNodes[index] as Element
        index += 1
        if (!elem) return
        if (slot !== undefined) {
          if (slotElement) {
            const tmplArgs = getTmplArgs(elem)
            if (dynamicSlotName! === slot) {
              if (tmplArgs.dynamicSlotNameMatched) {
                this.handleChildrenUpdate(children, elem, undefined, undefined)
              } else {
                const newElem = this.shadowRoot.createVirtualNode('virtual')
                newElem.destroyBackendElementOnRemoval()
                Element.setSlotElement(newElem, slotElement)
                const newTmplArgs = getTmplArgs(newElem)
                newTmplArgs.dynamicSlotNameMatched = true
                this.handleChildrenCreationAndInsert(children, newElem, undefined, undefined)
                parentNode.replaceChild(newElem, elem)
              }
            } else {
              if (tmplArgs.dynamicSlotNameMatched) {
                const newElem = this.createDynamicPlaceholder(slotElement)
                parentNode.replaceChild(newElem, elem)
              }
            }
          } else {
            elem.slot = slot
            this.handleChildrenUpdate(children, elem, undefined, undefined)
          }
        } else {
          this.handleChildrenUpdate(children, elem, slotElement, dynamicSlotName)
        }
      },
      undefined,
      undefined,
    )
  }

  private dynamicSlotUpdate(
    elem: GeneralComponent,
    dynamicSlotValueNames: string[] | undefined,
    children: DefineChildren,
  ): ShadowRoot | null {
    const sr = elem.getShadowRoot()
    if (sr?.getSlotMode() === SlotMode.Dynamic) {
      sr.setDynamicSlotHandler(
        dynamicSlotValueNames || [],
        (slots) => {
          const childNodes: Node[] = []
          for (let i = 0; i < slots.length; i += 1) {
            const { slot, name: slotName, slotValues } = slots[i]!
            const slotChildNodes = this.handleChildrenCreation(
              (
                isCreation,
                defineTextNode,
                defineElement,
                defineIfGroup,
                defineForLoop,
                defineSlot,
                definePureVirtualNode,
              ) => {
                children(
                  true,
                  defineTextNode,
                  defineElement,
                  defineIfGroup,
                  defineForLoop,
                  defineSlot,
                  definePureVirtualNode,
                  slotValues,
                  undefined,
                )
              },
              slot,
              slotName,
            )
            childNodes.push(...slotChildNodes)
          }
          if (childNodes.length) elem.insertChildren(childNodes, -1)
        },
        (slots) => {
          if (!slots.length || !slots[0]!.slotNodes!.length) return
          slots.sort(
            (slot1, slot2) => slot1.slotNodes![0]!.parentIndex - slot2.slotNodes![0]!.parentIndex,
          )
          let l = -Infinity
          let r = -Infinity
          for (let i = 0; i < slots.length; i += 1) {
            const slotNodes = slots[i]!.slotNodes!
            const firstIndex = slotNodes[0]!.parentIndex
            if (r === firstIndex) {
              r = firstIndex + slotNodes.length
            } else {
              if (l >= 0) {
                elem.removeChildren(l, r - l)
              }
              l = firstIndex
              r = firstIndex + slotNodes.length
            }
          }
          if (l >= 0) elem.removeChildren(l, r - l)
        },
        (slot, slotValues, slotValueUpdatePathTrees) => {
          const slotName = slot._$slotName || ''
          this.handleChildrenUpdate(
            (
              isCreation,
              defineTextNode,
              defineElement,
              defineIfGroup,
              defineForLoop,
              defineSlot,
              definePureVirtualNode,
            ) => {
              children(
                false,
                defineTextNode,
                defineElement,
                defineIfGroup,
                defineForLoop,
                defineSlot,
                definePureVirtualNode,
                slotValues,
                slotValueUpdatePathTrees,
              )
            },
            elem,
            slot,
            slotName,
          )
        },
      )
      return sr
    }
    return null
  }

  private createDynamicPlaceholder(slotElement: Element): Element {
    const elem = this.shadowRoot.createVirtualNode('virtual')
    elem.destroyBackendElementOnRemoval()
    Element.setSlotElement(elem, slotElement)
    const tmplArgs = getTmplArgs(elem)
    tmplArgs.dynamicSlotNameMatched = false
    return elem
  }

  private checkFallbackEventListener(
    elem: Element,
    camelName: string,
    value: unknown,
    generalLvaluePath?: DataPath | null,
  ): boolean {
    if (camelName.startsWith('bind')) {
      this.v(
        elem,
        camelName.slice('bind'.length),
        value,
        false,
        false,
        false,
        true,
        generalLvaluePath,
      )
    } else if (camelName.startsWith('captureBind')) {
      this.v(
        elem,
        camelName.slice('captureBind'.length),
        value,
        false,
        false,
        true,
        true,
        generalLvaluePath,
      )
    } else if (camelName.startsWith('catch')) {
      this.v(
        elem,
        camelName.slice('catch'.length),
        value,
        true,
        false,
        false,
        true,
        generalLvaluePath,
      )
    } else if (camelName.startsWith('captureCatch')) {
      this.v(
        elem,
        camelName.slice('captureCatch'.length),
        value,
        true,
        false,
        true,
        true,
        generalLvaluePath,
      )
    } else if (camelName.startsWith('on')) {
      this.v(
        elem,
        camelName.slice('on'.length),
        value,
        false,
        false,
        false,
        true,
        generalLvaluePath,
      )
    } else {
      return false
    }
    return true
  }

  private createCommonElement(
    tagName: string,
    genericImpls: { [key: string]: string },
    propertyInit: (elem: Element, isCreation: boolean) => void,
    children: DefineChildren,
    dynamicSlotValueNames: string[] | undefined,
  ): Element {
    let dynSlot = false
    const initPropValues = (elem: GeneralComponent | NativeNode) => {
      const sr = isComponent(elem)
        ? this.dynamicSlotUpdate(elem, dynamicSlotValueNames, children)
        : null
      if (sr) dynSlot = true
      propertyInit(elem, true)
      if (isComponent(elem)) {
        if (elem.hasPendingChanges()) {
          const nodeDataProxy = Component.getDataProxy(elem)
          nodeDataProxy.applyDataUpdates(true)
        }
        sr?.applySlotUpdates()
      }
    }
    const placeholderCallback = () => {
      const replacer = this.shadowRoot.createComponent(
        tagName,
        tagName,
        genericImpls,
        undefined,
        initPropValues,
      )
      replacer.destroyBackendElementOnRemoval()
      const replacerShadowRoot = (replacer as GeneralComponent).getShadowRoot()
      const elemShadowRoot = isComponent(elem) ? elem.getShadowRoot() : null
      const isElemDynamicSlots = elemShadowRoot?.getSlotMode() === SlotMode.Dynamic
      const isReplacerDynamicSlots = replacerShadowRoot?.getSlotMode() === SlotMode.Dynamic
      if (isReplacerDynamicSlots !== isElemDynamicSlots) {
        dispatchError(
          new Error(
            `The "dynamicSlots" option of component <${replacer.is}> and its placeholder <${elem.is}> should be the same.`,
          ),
          '[render]',
          isComponent(replacer) ? replacer : replacer.is,
        )
      } else if (isReplacerDynamicSlots) {
        elem.parentNode?.replaceChild(replacer, elem)
      } else {
        elem.selfReplaceWith(replacer)
      }
    }
    const elem = this.shadowRoot.createComponent(
      tagName,
      tagName,
      genericImpls,
      placeholderCallback,
      initPropValues,
    )
    elem.destroyBackendElementOnRemoval()
    if (dynSlot) {
      this.bindingMapDisabled = true // IDEA better binding map disable detection
    } else {
      this.handleChildrenCreationAndInsert(children, elem, undefined, undefined)
    }
    return elem
  }

  private tryCallPropertyChangeListener(elem: Element, name: string, v: unknown) {
    const tmplArgs = getTmplArgs(elem)
    if (tmplArgs.changeProp?.[name]) {
      const lv = tmplArgs.changeProp[name]!
      const oldValue = lv.oldValue
      if (oldValue !== v) {
        lv.oldValue = v
        const host = elem.ownerShadowRoot!.getHostNode()
        safeCallback('Property Change Observer', lv.listener, null, [v, oldValue, host, elem], host)
      }
    }
  }

  // set slot
  // (not used any more, leaving for compatibilities)
  s = (elem: Element, v: string) => {
    elem.slot = v
    this.tryCallPropertyChangeListener(elem, 'slot', v)
  }

  // set slot value
  l = (elem: Element, name: string, value: unknown, generalLvaluePath?: DataPath | null) => {
    if (this.shadowRoot.getSlotMode() === SlotMode.Dynamic) {
      this.shadowRoot.replaceSlotValue(elem, name, value)
    } else {
      // compatibilities for legacy event binding syntax
      if (!this.checkFallbackEventListener(elem, name, value, generalLvaluePath)) {
        triggerWarning(
          `"${name}" is not a valid event binding or slot value`,
          elem.ownerShadowRoot?.getHostNode(),
          elem,
        )
      }
    }
    this.tryCallPropertyChangeListener(elem, name, value)
  }

  // set id
  i = (elem: Element, v: string) => {
    elem.id = v
    this.tryCallPropertyChangeListener(elem, 'id', v)
  }

  // set class or external classes named `class`
  c = (elem: Element, v: string | string[]) => {
    if (isComponent(elem)) {
      // "class" itself can also be an external class
      const hasExternalClass = elem.hasExternalClass('class')
      if (hasExternalClass) {
        elem.setExternalClass('class', v)
      }
    }
    elem.setNodeClass(v)
    this.tryCallPropertyChangeListener(elem, 'class', v)
  }

  // set style or property named `style`
  y = (elem: Element, v: string) => {
    if (isComponent(elem) && Component.hasProperty(elem, 'style')) {
      const nodeDataProxy = Component.getDataProxy(elem)
      const camelName = dashToCamelCase('style')
      nodeDataProxy.replaceProperty(camelName, v)
    } else {
      elem.setNodeStyle(dataValueToString(v), StyleSegmentIndex.MAIN)
    }
    this.tryCallPropertyChangeListener(elem, 'style', v)
  }

  // set dataset
  d = (elem: Element, name: string, v: unknown) => {
    elem.setDataset(name, v)
  }

  // set mark
  m = (elem: Element, name: string, v: unknown) => {
    elem.setMark(name, v)
  }

  // set event handler
  v = (
    elem: Element,
    evName: string,
    v: unknown,
    final: boolean,
    mutated: boolean,
    capture: boolean,
    isDynamic: boolean,
    generalLvaluePath?: DataPath | null,
  ) => {
    const handler = typeof v === 'function' ? v : dataValueToString(v)
    const listener = this.eventListenerWrapper(
      elem,
      evName,
      function (this: any, ...args: any[]) {
        const host = elem.ownerShadowRoot!.getHostNode()
        const f = typeof handler === 'function' ? handler : Component.getMethod(host, handler)
        if (typeof f === 'function') {
          return f.call(this, ...args) as boolean | void
        }
        return undefined
      },
      final,
      mutated,
      capture,
      generalLvaluePath,
    )
    if (ENV.DEV) {
      Object.defineProperty(listener, 'name', {
        value: typeof handler === 'string' ? handler : handler.name,
      })
    }
    const evOptions = {
      final,
      mutated,
      capture,
      extraFields: { handler },
    }
    if (isDynamic) {
      const tmplArgs = getTmplArgs(elem)
      if (!tmplArgs.dynEvListeners) tmplArgs.dynEvListeners = {}
      const dynEvListeners = tmplArgs.dynEvListeners
      if (dynEvListeners[evName]) {
        elem.removeListener(evName, dynEvListeners[evName]!, evOptions)
      }
      dynEvListeners[evName] = listener
    }
    if (handler && listener) elem.addListener(evName, listener, evOptions)
  }

  // update a property or external class of a component, or an attribute of a native node
  r = (
    elem: Element,
    name: string,
    v: unknown,
    modelLvaluePath?: DataPath | null,
    generalLvaluePath?: DataPath | null,
  ) => {
    if (isComponent(elem)) {
      const nodeDataProxy = Component.getDataProxy(elem)
      const camelName = dashToCamelCase(name)
      if (nodeDataProxy.replaceProperty(camelName, v)) {
        if (modelLvaluePath !== undefined) {
          if (modelLvaluePath === null) {
            nodeDataProxy.setModelBindingListener(camelName, () => {})
          } else {
            nodeDataProxy.setModelBindingListener(camelName, (value) => {
              const host = elem.ownerShadowRoot!.getHostNode()
              const nodeDataProxy = Component.getDataProxy(host)
              nodeDataProxy.replaceDataOnPath(modelLvaluePath, value)
              nodeDataProxy.applyDataUpdates(false)
            })
          }
        }
      } else if (elem.hasExternalClass(name)) {
        elem.setExternalClass(name, v as string)
      } else {
        // compatibilities for legacy event binding syntax
        if (!this.checkFallbackEventListener(elem, camelName, v, generalLvaluePath)) {
          triggerWarning(
            `"${camelName}" is not a valid property`,
            elem.ownerShadowRoot?.getHostNode(),
            elem,
          )
        }
      }
    } else if (isNativeNode(elem)) {
      const camelName = dashToCamelCase(name)
      if (this.fallbackListenerOnNativeNode) {
        // compatibilities for legacy event binding syntax
        if (!this.checkFallbackEventListener(elem, camelName, v, generalLvaluePath)) {
<<<<<<< HEAD
          elem.callAttributeFilter(camelName, v, (propName, newPropValue) => {
            elem.updateAttribute(propName, newPropValue)
          })
        }
      } else {
        elem.callAttributeFilter(name, v, (propName, newPropValue) => {
          elem.updateAttribute(propName, newPropValue)
=======
          elem.callAttributeFilter(camelName, v, (newPropValue) => {
            elem.updateAttribute(camelName, newPropValue)
          })
        }
      } else {
        elem.callAttributeFilter(camelName, v, (newPropValue) => {
          elem.updateAttribute(camelName, newPropValue)
>>>>>>> 1f9e4ffe
        })
      }
      if (modelLvaluePath) {
        elem.setModelBindingListener(name, (value) => {
          const host = elem.ownerShadowRoot!.getHostNode()
          const nodeDataProxy = Component.getDataProxy(host)
          nodeDataProxy.replaceDataOnPath(modelLvaluePath, value)
          nodeDataProxy.applyDataUpdates(false)
        })
      }
    }
    this.tryCallPropertyChangeListener(elem, name, v)
  }

  // update a attribute
  a = (elem: Element, name: string, v: unknown) => {
    elem.updateAttribute(name, v)
    this.tryCallPropertyChangeListener(elem, name, v)
  }

  // set a worklet directive value
  wl = (elem: Element, name: string, value: unknown) => {
    if (isComponent(elem)) {
      elem.triggerWorkletChangeLifetime(name, value)
    } else {
      // TODO warn unused worklet
    }
  }

  // add a change property binding
  p = (
    elem: Element,
    name: string,
    v: ChangePropListener<unknown>,
    generalLvaluePath?: DataPath | null,
  ) => {
    const tmplArgs = getTmplArgs(elem)
    if (!tmplArgs.changeProp) {
      tmplArgs.changeProp = Object.create(null) as typeof tmplArgs.changeProp
    }
    tmplArgs.changeProp![name] = {
      listener: this.changePropFilter(v, generalLvaluePath),
      oldValue: undefined,
    }
  }

  // set change properties filter
  setFnFilter(changePropFilter: ChangePropFilter) {
    this.changePropFilter = changePropFilter
  }

  // set event listener wrapper
  setEventListenerWrapper(eventListenerWrapper?: EventListenerWrapper) {
    if (typeof eventListenerWrapper === 'function') {
      this.eventListenerWrapper = eventListenerWrapper
    }
  }

  // get dev args object
  devArgs(elem: Element): TmplDevArgs {
    return getTmplDevArgs(elem)
  }
}

export const enum GeneralLvaluePathPrefix {
  Data = 0,
  Script = 1, // `abs_path` followed
  InlineScript = 2, // `abs_path` and `mod_name` followed
}<|MERGE_RESOLUTION|>--- conflicted
+++ resolved
@@ -43,11 +43,7 @@
     mutated: boolean,
     capture: boolean,
     generalLvaluePath?: DataPath | null,
-<<<<<<< HEAD
   ): EventListener<T> | null
-=======
-  ): boolean | void
->>>>>>> 1f9e4ffe
   isEventListenerWrapper?: true
 }
 
@@ -56,13 +52,8 @@
   defaultChangePropFilter = fn
 }
 
-<<<<<<< HEAD
 let defaultEventListenerWrapper: EventListenerWrapper = (elem, evName, listener) => (e) =>
   listener.call(elem.ownerShadowRoot?.getHostNode().getMethodCaller(), e)
-=======
-let defaultEventListenerWrapper: EventListenerWrapper = (elem, event, listener) =>
-  listener.apply(elem, [event])
->>>>>>> 1f9e4ffe
 export const setDefaultEventListenerWrapper = (fn: EventListenerWrapper) => {
   defaultEventListenerWrapper = fn
 }
@@ -1127,11 +1118,10 @@
         }
       }
     } else if (isNativeNode(elem)) {
-      const camelName = dashToCamelCase(name)
       if (this.fallbackListenerOnNativeNode) {
         // compatibilities for legacy event binding syntax
+        const camelName = dashToCamelCase(name)
         if (!this.checkFallbackEventListener(elem, camelName, v, generalLvaluePath)) {
-<<<<<<< HEAD
           elem.callAttributeFilter(camelName, v, (propName, newPropValue) => {
             elem.updateAttribute(propName, newPropValue)
           })
@@ -1139,15 +1129,6 @@
       } else {
         elem.callAttributeFilter(name, v, (propName, newPropValue) => {
           elem.updateAttribute(propName, newPropValue)
-=======
-          elem.callAttributeFilter(camelName, v, (newPropValue) => {
-            elem.updateAttribute(camelName, newPropValue)
-          })
-        }
-      } else {
-        elem.callAttributeFilter(camelName, v, (newPropValue) => {
-          elem.updateAttribute(camelName, newPropValue)
->>>>>>> 1f9e4ffe
         })
       }
       if (modelLvaluePath) {
