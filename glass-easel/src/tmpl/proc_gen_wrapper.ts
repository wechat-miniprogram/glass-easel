/* eslint-disable class-methods-use-this */

import { Component, type GeneralComponent } from '../component'
import { type DataPath } from '../data_path'
import { type DataValue } from '../data_proxy'
import { Element, StyleSegmentIndex } from '../element'
import { type ShadowedEvent } from '../event'
import { ENV } from '../global_options'
import { type NativeNode } from '../native_node'
import { type Node } from '../node'
import { SlotMode, type ShadowRoot } from '../shadow_root'
import { type TextNode } from '../text_node'
import { type ProcGenGroupList } from '../tmpl'
import { isComponent, isNativeNode } from '../type_symbol'
import { type VirtualNode } from '../virtual_node'
import { dispatchError } from '../warning'
import { RangeListManager } from './range_list_diff'

export type UpdatePathTreeNode = true | { [key: string]: UpdatePathTreeNode } | UpdatePathTreeNode[]

export type UpdatePathTreeRoot = UpdatePathTreeNode | undefined

type ChangePropListener = (
  this: unknown,
  newValue: unknown,
  oldValue: unknown,
  host: unknown,
  elem: unknown,
) => void

const emptyFilter = <T>(x: T) => x

type TmplArgs = {
  key?: number | string
  keyList?: RangeListManager
  dynEvListeners?: {
    [name: string]: (ev: ShadowedEvent<unknown>) => boolean | undefined
  }
  dynamicSlotNameMatched?: boolean
  changeProp?: {
    [name: string]: {
      listener: ChangePropListener
      oldValue: unknown
    }
  }
}
export type TmplNode = Node & { _$wxTmplArgs?: TmplArgs }

export const getTmplArgs = (elem: Node): TmplArgs => {
  const node = elem as TmplNode
  // eslint-disable-next-line no-return-assign
  return (node._$wxTmplArgs = node._$wxTmplArgs || {})
}

export const dataValueToString = (v: DataValue): string => {
  if (v === null || v === undefined) {
    return ''
  }
  return String(v)
}

const dashToCamelCase = (dash: string): string => {
  const ret = dash.replace(/-(.|$)/g, (s) => (s[1] ? s[1].toUpperCase() : ''))
  return ret
}

export type ProcGen = (
  wrapper: ProcGenWrapper,
  isCreation: boolean,
  data: DataValue,
  dataUpdatePathTree: UpdatePathTreeRoot,
) => {
  C: DefineChildren
  B?: { [field: string]: BindingMapGen[] }
}

export type ProcGenEnv = {
  group: (name: string) => ProcGen
  list: ProcGenGroupList
}

export type BindingMapGen = (
  data: DataValue,
  elementUpdated: (elem: Element) => void,
  updateText: (node: TextNode, content: string) => void,
) => void

export type DefineChildren = (
  isCreation: boolean,
  defineTextNode: DefineTextNode,
  defineElement: DefineElement,
  defineIfGroup: DefineIfGroup,
  defineForLoop: DefineForLoop,
  defineSlot: DefineSlot,
  definePureVirtualNode: DefinePureVirtualNode,
  dynamicSlotValues: { [name: string]: unknown } | undefined,
  slotValueUpdatePathTrees: UpdatePathTreeNode | undefined,
) => void

type DefineTextNode = (text: string | undefined, textInit?: (elem: TextNode) => boolean) => void

type DefineElement = (
  tag: string,
  genericImpls: { [key: string]: string },
  propertyInit: (elem: Element, isCreation: boolean) => void,
  children: DefineChildren,
  slot?: string,
  dynamicSlotValueNames?: string[],
) => void

type DefineIfGroup = (branchKey: number | string, branchFunc: DefineChildren) => void

type DefineForLoop = (
  list: DataValue[],
  key: string | null,
  oriListUpdatePathTree: UpdatePathTreeRoot,
  lvaluePath: DataPath | null,
  itemCallback: (
    isCreation: boolean,
    item: DataValue,
    index: number | string,
    itemUpdatePathTree: UpdatePathTreeRoot,
    indexUpdatePathTree: UpdatePathTreeRoot,
    itemLvaluePath: DataPath | null,
    defineTextNode: DefineTextNode,
    defineElement: DefineElement,
    defineIfGroup: DefineIfGroup,
    defineForLoop: DefineForLoop,
    defineSlot: DefineSlot,
    definePureVirtualNode: DefinePureVirtualNode,
  ) => void,
) => void

type DefineSlot = (
  name: string | undefined,
  slotValueInit?: (elem: Element) => void,
  slot?: string,
) => void

type DefinePureVirtualNode = (children: DefineChildren, slot: string | undefined) => void


export class ProcGenWrapper {
  shadowRoot: ShadowRoot
  procGen: ProcGen
  fallbackListenerOnNativeNode: boolean
  bindingMapDisabled = false
  eventObjectFilter: (x: ShadowedEvent<unknown>) => ShadowedEvent<unknown> = emptyFilter
  changePropFilter = emptyFilter
  eventListenerFilter = emptyFilter

  constructor(
    shadowRoot: ShadowRoot,
    procGen: ProcGen,
    fallbackListenerOnNativeNode: boolean,
    eventObjectFilter?: (x: ShadowedEvent<unknown>) => ShadowedEvent<unknown>,
  ) {
    this.shadowRoot = shadowRoot
    this.procGen = procGen
    this.fallbackListenerOnNativeNode = fallbackListenerOnNativeNode
    if (eventObjectFilter) {
      this.eventObjectFilter = eventObjectFilter
    }
  }

  create(data: DataValue): { [field: string]: BindingMapGen[] } | undefined {
    const { shadowRoot, procGen } = this
    const children = procGen(this, true, data, undefined)
    this.handleChildrenCreationAndInsert(children.C, shadowRoot, undefined, undefined)
    return children.B
  }

  update(data: DataValue, dataUpdatePathTree: UpdatePathTreeRoot): void {
    const { shadowRoot, procGen } = this
    const children = procGen(this, false, data, dataUpdatePathTree)
    this.handleChildrenUpdate(children.C, shadowRoot, undefined, undefined)
  }

  bindingMapUpdate(
    field: string,
    data: DataValue,
    bindingMapGenList: { [field: string]: BindingMapGen[] },
  ): boolean {
    if (this.bindingMapDisabled) return false
    const updaters = bindingMapGenList[field]
    if (!updaters) return false
    let prevElement: Element | null = null
    for (let i = 0; i < updaters.length; i += 1) {
      const bindingMapGen = updaters[i]!
      bindingMapGen(
        data,
        // eslint-disable-next-line no-loop-func
        (elem: Element) => {
          if (prevElement !== null && elem !== prevElement) {
            if (isComponent(prevElement)) {
              if (prevElement.hasPendingChanges()) {
                const nodeDataProxy = Component.getDataProxy(prevElement)
                nodeDataProxy.applyDataUpdates(true)
              }
            }
          }
          prevElement = elem
        },
        (elem: TextNode, v: string) => {
          elem.textContent = v
        },
      )
    }
    const elem = prevElement as Element | null
    if (elem !== null) {
      if (isComponent(elem)) {
        if (elem.hasPendingChanges()) {
          const nodeDataProxy = Component.getDataProxy(elem)
          nodeDataProxy.applyDataUpdates(true)
        }
      }
    }
    return true
  }

  handleChildrenCreation(
    children: DefineChildren,
    slotElement: Element | undefined,
    dynamicSlotName: string | undefined,
  ): Node[] {
    const childNodes: Node[] = []
    children(
      true,

      // text node
      (textContent: string | undefined, textInit?: (elem: TextNode) => void) => {
        if (slotElement && dynamicSlotName !== '') {
          const elem = this.createDynamicPlaceholder(slotElement)
          childNodes.push(elem)
          return
        }
        const elem = this.shadowRoot.createTextNode(textContent)
        elem.destroyBackendElementOnDetach()
        if (slotElement) Element.setSlotElement(elem, slotElement)
        if (textInit) textInit(elem)
        childNodes.push(elem)
      },

      // component or native node
      (
        tagName: string,
        genericImpls: { [key: string]: string },
        propertyInit: (elem: Element, isCreation: boolean) => void,
        children: DefineChildren,
        slot?: string,
        dynamicSlotValueNames?: string[],
      ) => {
        if (slotElement && dynamicSlotName !== (slot || '')) {
          const elem = this.createDynamicPlaceholder(slotElement)
          childNodes.push(elem)
          return
        }
        const elem = this.createCommonElement(
          tagName,
          genericImpls,
          propertyInit,
          children,
          dynamicSlotValueNames,
        )
        if (slotElement) {
          Element.setSlotElement(elem, slotElement)
          const tmplArgs = getTmplArgs(elem)
          tmplArgs.dynamicSlotNameMatched = true
        } else if (slot !== undefined) {
          elem.slot = slot
        }
        childNodes.push(elem)
      },

      // wx:if node or template-is node
      (branchKey: number | string, branchFunc: DefineChildren) => {
        const elem = this.shadowRoot.createVirtualNode('wx:if')
        elem.destroyBackendElementOnDetach()
        Element.setInheritSlots(elem)
        if (slotElement) Element.setSlotElement(elem, slotElement)
        const tmplArgs = getTmplArgs(elem)
        tmplArgs.key = branchKey
        this.handleChildrenCreationAndInsert(branchFunc, elem, slotElement, dynamicSlotName)
        childNodes.push(elem)
      },

      // wx:for node
      (
        list: DataValue[],
        key: string | null,
        oriListUpdatePathTree: UpdatePathTreeRoot,
        lvaluePath: DataPath | null,
        itemCallback: (
          isCreation: boolean,
          item: DataValue,
          index: number | string,
          itemUpdatePathTree: UpdatePathTreeRoot,
          indexUpdatePathTree: UpdatePathTreeRoot,
          itemLvaluePath: DataPath | null,
          defineTextNode: DefineTextNode,
          defineElement: DefineElement,
          defineIfGroup: DefineIfGroup,
          defineForLoop: DefineForLoop,
          defineSlot: DefineSlot,
          definePureVirtualNode: DefinePureVirtualNode,
        ) => void,
      ) => {
        const shadowRoot = this.shadowRoot
        const elem = shadowRoot.createVirtualNode('wx:for')
        elem.destroyBackendElementOnDetach()
        Element.setInheritSlots(elem)
        if (slotElement) Element.setSlotElement(elem, slotElement)
        const tmplArgs = getTmplArgs(elem)
        tmplArgs.keyList = new RangeListManager(
          key,
          list,
          elem,
          shadowRoot,
          (item: DataValue, index: number | string): VirtualNode => {
            const childNode = shadowRoot.createVirtualNode('wx:for-item')
            childNode.destroyBackendElementOnDetach()
            Element.setInheritSlots(childNode)
            if (slotElement) Element.setSlotElement(elem, slotElement)
            this.handleChildrenCreationAndInsert(
              (
                isCreation,
                defineTextNode,
                defineElement,
                defineIfGroup,
                defineForLoop,
                defineSlot,
                definePureVirtualNode,
              ) => {
                itemCallback(
                  true,
                  item,
                  index,
                  undefined,
                  undefined,
                  lvaluePath ? [...lvaluePath, index] : null,
                  defineTextNode,
                  defineElement,
                  defineIfGroup,
                  defineForLoop,
                  defineSlot,
                  definePureVirtualNode,
                )
              },
              childNode,
              slotElement,
              dynamicSlotName,
            )
            return childNode
          },
        )
        childNodes.push(elem)
      },

      // slot node
      (
        slotName: string | undefined,
        slotValueInit?: (elem: Element) => void,
        slot?: string,
      ) => {
        const elem = this.shadowRoot.createVirtualNode('slot')
        elem.destroyBackendElementOnDetach()
        Element.setSlotName(elem, dataValueToString(slotName))
        if (slotElement) {
          Element.setSlotElement(elem, slotElement)
        } else if (slot !== undefined) {
          elem.slot = slot
        }
        if (slotValueInit) slotValueInit(elem)
        childNodes.push(elem)
      },

      // other virtual node
      (children: DefineChildren, slot: string | undefined) => {
        if (slot !== undefined) {
          if (slotElement) {
            if (dynamicSlotName! === slot) {
              const elem = this.shadowRoot.createVirtualNode('virtual')
              elem.destroyBackendElementOnDetach()
              Element.setSlotElement(elem, slotElement)
              const tmplArgs = getTmplArgs(elem)
              tmplArgs.dynamicSlotNameMatched = true
              this.handleChildrenCreationAndInsert(children, elem, undefined, undefined)
              childNodes.push(elem)
            } else {
              const elem = this.createDynamicPlaceholder(slotElement)
              childNodes.push(elem)
            }
          } else {
            const elem = this.shadowRoot.createVirtualNode('virtual')
            elem.destroyBackendElementOnDetach()
            elem.slot = slot
            this.handleChildrenCreationAndInsert(children, elem, undefined, undefined)
            childNodes.push(elem)
          }
        } else {
          const elem = this.shadowRoot.createVirtualNode('virtual')
          elem.destroyBackendElementOnDetach()
          Element.setInheritSlots(elem)
          if (slotElement) Element.setSlotElement(elem, slotElement)
          this.handleChildrenCreationAndInsert(children, elem, slotElement, dynamicSlotName)
          childNodes.push(elem)
        }
      },
      undefined,
      undefined,
    )
    return childNodes
  }

  handleChildrenCreationAndInsert(
    children: DefineChildren,
    parentNode: Element,
    slotElement: Element | undefined,
    dynamicSlotName: string | undefined,
  ): void {
    const childNodes = this.handleChildrenCreation(children, slotElement, dynamicSlotName)
    if (childNodes.length) parentNode.insertChildren(childNodes, -1)
  }

  handleChildrenUpdate(
    children: DefineChildren,
    parentNode: Element,
    slotElement: Element | undefined,
    dynamicSlotName: string | undefined,
  ): void {
    let index = 0
    const childNodes = slotElement
      ? slotElement.slotNodes!.filter((node) => node.parentNode === parentNode)
      : parentNode.childNodes
    children(
      false,

      // text node
      (textContent: string | undefined) => {
        const elem = childNodes[index] as TextNode
        index += 1
        if (slotElement) {
          const tmplArgs = getTmplArgs(elem)
          if (!tmplArgs.dynamicSlotNameMatched) {
            return
          }
        }
        if (textContent !== undefined) {
          elem.textContent = textContent
        }
      },

      // component or native node
      (
        tagName: string,
        genericImpls: { [key: string]: string },
        propertyInit: (elem: Element, isCreation: boolean) => void,
        children: DefineChildren,
        slot?: string,
        dynamicSlotValueNames?: string[],
      ) => {
        const elem = childNodes[index] as Element
        index += 1
        if (slotElement) {
          const tmplArgs = getTmplArgs(elem)
          if (dynamicSlotName! === (slot || '')) {
            if (!tmplArgs.dynamicSlotNameMatched) {
              const newElem = this.createCommonElement(
                tagName,
                genericImpls,
                propertyInit,
                children,
                dynamicSlotValueNames,
              )
              Element.setSlotElement(newElem, slotElement)
              const newTmplArgs = getTmplArgs(newElem)
              newTmplArgs.dynamicSlotNameMatched = true
              parentNode.replaceChild(newElem, elem)
              return
            }
          } else {
            if (tmplArgs.dynamicSlotNameMatched) {
              const newElem = this.createDynamicPlaceholder(slotElement)
              parentNode.replaceChild(newElem, elem)
            }
            return
          }
        }
        propertyInit(elem, false)
        let dynSlot = false
        if (isComponent(elem)) {
          const sr = this.dynamicSlotUpdate(elem, dynamicSlotValueNames, children)
          if (sr) dynSlot = true
          if (elem.hasPendingChanges()) {
            const nodeDataProxy = Component.getDataProxy(elem)
            nodeDataProxy.applyDataUpdates(true)
          }
          sr?.applySlotUpdates()
        }
        if (!slotElement) {
          if (slot !== undefined) elem.slot = slot
        }
        if (!dynSlot) {
          this.handleChildrenUpdate(children, elem, undefined, undefined)
        }
      },

      // wx:if node or template-is node
      (branchKey: number | string, branchFunc: DefineChildren) => {
        const elem = childNodes[index] as Element
        index += 1
        const tmplArgs = getTmplArgs(elem)
        if (tmplArgs.key === branchKey) {
          this.handleChildrenUpdate(branchFunc, elem, slotElement, dynamicSlotName)
        } else {
          const newElem = this.shadowRoot.createVirtualNode('wx:if')
          newElem.destroyBackendElementOnDetach()
          Element.setInheritSlots(newElem)
          if (slotElement) Element.setSlotElement(newElem, slotElement)
          const tmplArgs = getTmplArgs(newElem)
          tmplArgs.key = branchKey
          this.handleChildrenCreationAndInsert(branchFunc, newElem, slotElement, dynamicSlotName)
          if (slotElement) parentNode.replaceChild(newElem, elem)
          else parentNode.replaceChildAt(newElem, index - 1)
        }
      },

      // wx:for node
      (
        list: DataValue[],
        key: string | null,
        oriListUpdatePathTree: UpdatePathTreeRoot,
        lvaluePath: DataPath | null,
        itemCallback: (
          isCreation: boolean,
          item: DataValue,
          index: number | string,
          itemUpdatePathTree: UpdatePathTreeRoot,
          indexUpdatePathTree: UpdatePathTreeRoot,
          itemLvaluePath: DataPath | null,
          defineTextNode: DefineTextNode,
          defineElement: DefineElement,
          defineIfGroup: DefineIfGroup,
          defineForLoop: DefineForLoop,
          defineSlot: DefineSlot,
          definePureVirtualNode: DefinePureVirtualNode,
        ) => void,
      ) => {
        const elem = childNodes[index] as Element
        index += 1
        const tmplArgs = getTmplArgs(elem)
        const keyListManager = tmplArgs.keyList!
        keyListManager.diff(
          list,
          oriListUpdatePathTree,
          elem,
          (item: DataValue, index: number | string): VirtualNode => {
            const childNode = this.shadowRoot.createVirtualNode('wx:for-item')
            childNode.destroyBackendElementOnDetach()
            Element.setInheritSlots(childNode)
            if (slotElement) Element.setSlotElement(elem, slotElement)
            this.handleChildrenCreationAndInsert(
              (
                isCreation,
                defineTextNode,
                defineElement,
                defineIfGroup,
                defineForLoop,
                defineSlot,
                definePureVirtualNode,
              ) => {
                itemCallback(
                  true,
                  item,
                  index,
                  undefined,
                  undefined,
                  lvaluePath ? [...lvaluePath, index] : null,
                  defineTextNode,
                  defineElement,
                  defineIfGroup,
                  defineForLoop,
                  defineSlot,
                  definePureVirtualNode,
                )
              },
              childNode,
              slotElement,
              dynamicSlotName,
            )
            return childNode
          },
          (
            item: DataValue,
            index: string | number,
            updatePathTree: UpdatePathTreeRoot,
            indexChanged: boolean,
            childNode: Element,
          ) => {
            this.handleChildrenUpdate(
              (
                isCreation,
                defineTextNode,
                defineElement,
                defineIfGroup,
                defineForLoop,
                defineSlot,
                definePureVirtualNode,
              ) => {
                itemCallback(
                  false,
                  item,
                  index,
                  updatePathTree,
                  indexChanged ? true : undefined,
                  lvaluePath ? [...lvaluePath, index] : null,
                  defineTextNode,
                  defineElement,
                  defineIfGroup,
                  defineForLoop,
                  defineSlot,
                  definePureVirtualNode,
                )
              },
              childNode,
              slotElement,
              dynamicSlotName,
            )
          },
        )
      },

      // slot node
      (
        slotName: string | undefined,
        slotValueInit?: (elem: Element) => void,
        slot?: string,
      ) => {
        const elem = childNodes[index] as Element
        index += 1
        if (slotName !== undefined) {
          Element.setSlotName(elem, dataValueToString(slotName))
        }
        if (!slotElement) {
          if (slot !== undefined) elem.slot = slot
        }
        if (slotValueInit) slotValueInit(elem)
        this.shadowRoot.applySlotValueUpdates(elem)
      },

      // other virtual node
      (children: DefineChildren, slot: string | undefined) => {
        const elem = childNodes[index] as Element
        index += 1
        if (slot !== undefined) {
          if (slotElement) {
            const tmplArgs = getTmplArgs(elem)
            if (dynamicSlotName! === slot) {
              if (tmplArgs.dynamicSlotNameMatched) {
                this.handleChildrenUpdate(children, elem, undefined, undefined)
              } else {
                const newElem = this.shadowRoot.createVirtualNode('virtual')
                newElem.destroyBackendElementOnDetach()
                Element.setSlotElement(newElem, slotElement)
                const newTmplArgs = getTmplArgs(newElem)
                newTmplArgs.dynamicSlotNameMatched = true
                this.handleChildrenCreationAndInsert(children, newElem, undefined, undefined)
                parentNode.replaceChild(newElem, elem)
              }
            } else {
              if (tmplArgs.dynamicSlotNameMatched) {
                const newElem = this.createDynamicPlaceholder(slotElement)
                parentNode.replaceChild(newElem, elem)
              }
            }
          } else {
            elem.slot = slot
            this.handleChildrenUpdate(children, elem, undefined, undefined)
          }
        } else {
          this.handleChildrenUpdate(children, elem, slotElement, dynamicSlotName)
        }
      },
      undefined,
      undefined,
    )
  }

  dynamicSlotUpdate(
    elem: GeneralComponent,
    dynamicSlotValueNames: string[] | undefined,
    children: DefineChildren,
  ): ShadowRoot | null {
    const sr = elem.getShadowRoot()
    if (sr?.getSlotMode() === SlotMode.Dynamic) {
      sr.setDynamicSlotHandler(
        dynamicSlotValueNames || [],
        (slots) => {
          const childNodes: Node[] = []
          for (let i = 0; i < slots.length; i += 1) {
            const { slot, name: slotName, slotValues } = slots[i]!
            const slotChildNodes = this.handleChildrenCreation(
              (
                isCreation,
                defineTextNode,
                defineElement,
                defineIfGroup,
                defineForLoop,
                defineSlot,
                definePureVirtualNode,
              ) => {
                children(
                  true,
                  defineTextNode,
                  defineElement,
                  defineIfGroup,
                  defineForLoop,
                  defineSlot,
                  definePureVirtualNode,
                  slotValues,
                  undefined,
                )
              },
              slot,
              slotName,
            )
            childNodes.push(...slotChildNodes)
          }
          if (childNodes.length) elem.insertChildren(childNodes, -1)
        },
        (slots) => {
          if (!slots.length || !slots[0]!.slotNodes!.length) return
          slots.sort(
            (slot1, slot2) => slot1.slotNodes![0]!.parentIndex - slot2.slotNodes![0]!.parentIndex,
          )
          let l = -Infinity
          let r = -Infinity
          for (let i = 0; i < slots.length; i += 1) {
            const slotNodes = slots[i]!.slotNodes!
            const firstIndex = slotNodes[0]!.parentIndex
            if (r === firstIndex) {
              r = firstIndex + slotNodes.length
            } else {
              if (l >= 0) {
                elem.removeChildren(l, r - l)
              }
              l = firstIndex
              r = firstIndex + slotNodes.length
            }
          }
          if (l >= 0) elem.removeChildren(l, r - l)
        },
        (slot, slotValues, slotValueUpdatePathTrees) => {
          const slotName = slot._$slotName || ''
          this.handleChildrenUpdate(
            (
              isCreation,
              defineTextNode,
              defineElement,
              defineIfGroup,
              defineForLoop,
              defineSlot,
              definePureVirtualNode,
            ) => {
              children(
                false,
                defineTextNode,
                defineElement,
                defineIfGroup,
                defineForLoop,
                defineSlot,
                definePureVirtualNode,
                slotValues,
                slotValueUpdatePathTrees,
              )
            },
            elem,
            slot,
            slotName,
          )
        },
      )
      return sr
    }
    return null
  }

  createDynamicPlaceholder(slotElement: Element): Element {
    const elem = this.shadowRoot.createVirtualNode('virtual')
    elem.destroyBackendElementOnDetach()
    Element.setSlotElement(elem, slotElement)
    const tmplArgs = getTmplArgs(elem)
    tmplArgs.dynamicSlotNameMatched = false
    return elem
  }

  createCommonElement(
    tagName: string,
    genericImpls: { [key: string]: string },
    propertyInit: (elem: Element, isCreation: boolean) => void,
    children: DefineChildren,
    dynamicSlotValueNames: string[] | undefined,
  ): Element {
    let dynSlot = false
    const initPropValues = (elem: GeneralComponent | NativeNode) => {
      const sr = isComponent(elem)
        ? this.dynamicSlotUpdate(elem, dynamicSlotValueNames, children)
        : null
      if (sr) dynSlot = true
      propertyInit(elem, true)
      if (isComponent(elem)) {
        if (elem.hasPendingChanges()) {
          const nodeDataProxy = Component.getDataProxy(elem)
          nodeDataProxy.applyDataUpdates(true)
        }
        sr?.applySlotUpdates()
      }
    }
    const placeholderCallback = () => {
      const replacer = this.shadowRoot.createComponent(
        tagName,
        tagName,
        genericImpls,
        undefined,
        initPropValues,
      )
      replacer.destroyBackendElementOnDetach()
      const replacerShadowRoot = (replacer as GeneralComponent).getShadowRoot()
      const elemShadowRoot = isComponent(elem) ? elem.getShadowRoot() : null
      const isElemDynamicSlots = elemShadowRoot?.getSlotMode() === SlotMode.Dynamic
      const isReplacerDynamicSlots = replacerShadowRoot?.getSlotMode() === SlotMode.Dynamic
      if (isReplacerDynamicSlots !== isElemDynamicSlots) {
        dispatchError(
          new Error(
            `The "dynamicSlots" option of component <${replacer.is}> and its placeholder <${elem.is}> should be the same.`,
          ),
          '[render]',
          isComponent(replacer) ? replacer : replacer.is,
        )
      } else if (isReplacerDynamicSlots) {
        elem.parentNode?.replaceChild(replacer, elem)
      } else {
        elem.selfReplaceWith(replacer)
      }
    }
    const elem = this.shadowRoot.createComponent(
      tagName,
      tagName,
      genericImpls,
      placeholderCallback,
      initPropValues,
    )
    elem.destroyBackendElementOnDetach()
    if (dynSlot) {
      this.bindingMapDisabled = true // IDEA better binding map disable detection
    } else {
      this.handleChildrenCreationAndInsert(children, elem, undefined, undefined)
    }
    return elem
  }

  // set slot
  // (not used any more, leaving for compatibilities)
  s(elem: Element, v: string) {
    elem.slot = v
  }

  // set slot value
  l(elem: Element, name: string, value: unknown) {
    this.shadowRoot.replaceSlotValue(elem, name, value)
  }

  // set id
  i(elem: Element, v: string) {
    elem.id = v
  }

  // set class or external classes named `class`
  c(elem: Element, v: string | string[]) {
    if (isComponent(elem)) {
      // "class" itself can also be an external class
      const hasExternalClass = elem.hasExternalClass('class')
      if (hasExternalClass) {
        elem.setExternalClass('class', v)
      }
    }
    elem.setNodeClass(v)
  }

  // set style or property named `style`
  y(elem: Element, v: string) {
    if (isComponent(elem) && Component.hasProperty(elem, 'style')) {
      const nodeDataProxy = Component.getDataProxy(elem)
      const camelName = dashToCamelCase('style')
      nodeDataProxy.replaceProperty(camelName, v)
    } else {
      elem.setNodeStyle(dataValueToString(v), StyleSegmentIndex.MAIN)
    }
  }

  // set dataset
  d(elem: Element, name: string, v: unknown) {
    elem.setDataset(name, v)
  }

  // set mark
  m(elem: Element, name: string, v: unknown) {
    elem.setMark(name, v)
  }

  // set event handler
  v(
    elem: Element,
    evName: string,
    v: string | ((ev: ShadowedEvent<unknown>) => void) | undefined,
    final: boolean,
    mutated: boolean,
    capture: boolean,
    isDynamic: boolean,
    _generalLvaluePath?: DataPath | null,
  ) {
    const handler = typeof v === 'function' ? this.eventListenerFilter(v) : dataValueToString(v)
    const listener = (ev: ShadowedEvent<unknown>) => {
      const host = elem.ownerShadowRoot!.getHostNode()
      let ret: boolean | undefined
      const methodCaller = host.getMethodCaller() as { [key: string]: unknown }
      const f = typeof handler === 'function' ? handler : Component.getMethod(host, handler)
      if (typeof f === 'function') {
        const filteredEv = this.eventObjectFilter(ev)
        ret = (f as (ev: ShadowedEvent<unknown>) => boolean | undefined).call(
          methodCaller,
          filteredEv,
        )
      }
      return ret
    }
    if (ENV.DEV) {
      Object.defineProperty(listener, 'name', {
        value: typeof handler === 'string' ? handler : handler.name,
      })
    }
    const evOptions = {
      final,
      mutated,
      capture,
      extraFields: { handler },
    }
    if (isDynamic) {
      const tmplArgs = getTmplArgs(elem)
      if (!tmplArgs.dynEvListeners) tmplArgs.dynEvListeners = {}
      const dynEvListeners = tmplArgs.dynEvListeners
      if (dynEvListeners[evName]) {
        elem.removeListener(evName, dynEvListeners[evName]!, evOptions)
      }
      dynEvListeners[evName] = listener
    }
    if (handler) elem.addListener(evName, listener, evOptions)
  }

  // update a property or external class of a component, or an attribute of a native node
  r = (
    elem: Element,
    name: string,
    v: unknown,
    modelLvaluePath?: DataPath | null,
    generalLvaluePath?: DataPath | null,
  ) => {
    const checkFallbackEventListener = (camelName: string) => {
      if (camelName.startsWith('bind')) {
        this.v(
          elem,
          camelName.slice('bind'.length),
          typeof v === 'function' ? (v as any) : dataValueToString(v),
          false,
          false,
          false,
          true,
          generalLvaluePath,
        )
      } else if (camelName.startsWith('captureBind')) {
        this.v(
          elem,
          camelName.slice('captureBind'.length),
          typeof v === 'function' ? (v as any) : dataValueToString(v),
          false,
          false,
          true,
          true,
          generalLvaluePath,
        )
      } else if (camelName.startsWith('catch')) {
        this.v(
          elem,
          camelName.slice('catch'.length),
          typeof v === 'function' ? (v as any) : dataValueToString(v),
          true,
          false,
          false,
          true,
          generalLvaluePath,
        )
      } else if (camelName.startsWith('captureCatch')) {
        this.v(
          elem,
          camelName.slice('captureCatch'.length),
          typeof v === 'function' ? (v as any) : dataValueToString(v),
          true,
          false,
          true,
          true,
          generalLvaluePath,
        )
      } else if (camelName.startsWith('on')) {
        this.v(
          elem,
          camelName.slice('on'.length),
          typeof v === 'function' ? (v as any) : dataValueToString(v),
          false,
          false,
          false,
          true,
          generalLvaluePath,
        )
      } else {
        return false
      }
      return true
    }
    if (isComponent(elem)) {
      const nodeDataProxy = Component.getDataProxy(elem)
      const camelName = dashToCamelCase(name)
      if (nodeDataProxy.replaceProperty(camelName, v)) {
        if (modelLvaluePath) {
          nodeDataProxy.setModelBindingListener(camelName, (value) => {
            const host = elem.ownerShadowRoot!.getHostNode()
            const nodeDataProxy = Component.getDataProxy(host)
            nodeDataProxy.replaceDataOnPath(modelLvaluePath, value)
            nodeDataProxy.applyDataUpdates(false)
          })
        }
        const tmplArgs = getTmplArgs(elem)
        if (tmplArgs.changeProp?.[name]) {
          const lv = tmplArgs.changeProp[name]!
          const oldValue = lv.oldValue
          if (oldValue !== v) {
            lv.oldValue = v
            const host = elem.ownerShadowRoot!.getHostNode()
            lv.listener.call(host.getMethodCaller(), v, oldValue, host, elem)
          }
        }
      } else if (elem.hasExternalClass(name)) {
        elem.setExternalClass(name, v as string)
      } else {
        // compatibilities for legacy event binding syntax
        checkFallbackEventListener(camelName)
      }
<<<<<<< HEAD
    } else if (elem instanceof NativeNode) {
      const camelName = dashToCamelCase(name)
=======
    } else if (isNativeNode(elem)) {
>>>>>>> e65ffc08
      if (this.fallbackListenerOnNativeNode) {
        // compatibilities for legacy event binding syntax
        if (!checkFallbackEventListener(camelName)) {
          elem.callAttributeFilter(camelName, v, (newPropValue) => {
            elem.updateAttribute(camelName, newPropValue)
          })
        }
      } else {
        elem.callAttributeFilter(camelName, v, (newPropValue) => {
          elem.updateAttribute(camelName, newPropValue)
        })
      }
      if (modelLvaluePath) {
        elem.setModelBindingListener(name, (value) => {
          const host = elem.ownerShadowRoot!.getHostNode()
          const nodeDataProxy = Component.getDataProxy(host)
          nodeDataProxy.replaceDataOnPath(modelLvaluePath, value)
          nodeDataProxy.applyDataUpdates(false)
        })
      }
    }
  }

  // set a worklet directive value
  wl(elem: Element, name: string, value: unknown) {
    if (isComponent(elem)) {
      elem.triggerWorkletChangeLifetime(name, value)
    } else {
      // TODO warn unused worklet
    }
  }

  // add a change property binding
  p(elem: Element, name: string, v: ChangePropListener, _generalLvaluePath?: DataPath | null) {
    if (isComponent(elem)) {
      if (Component.hasProperty(elem, name)) {
        const tmplArgs = getTmplArgs(elem)
        if (!tmplArgs.changeProp) {
          tmplArgs.changeProp = Object.create(null) as typeof tmplArgs.changeProp
        }
        tmplArgs.changeProp![name] = {
          listener: this.changePropFilter(v),
          oldValue: (elem.data as { [k: string]: DataValue })[name],
        }
      }
    }
  }

  // set filter functions for change properties and event listeners
  setFnFilter(changePropFilter: <T>(v: T) => T, eventListenerFilter: <T>(v: T) => T) {
    this.changePropFilter = changePropFilter
    this.eventListenerFilter = eventListenerFilter
  }
}

export const enum GeneralLvaluePathPrefix {
  Data = 0,
  Script = 1, // `abs_path` followed
  InlineScript = 2, // `abs_path` and `mod_name` followed
}<|MERGE_RESOLUTION|>--- conflicted
+++ resolved
@@ -1054,12 +1054,8 @@
         // compatibilities for legacy event binding syntax
         checkFallbackEventListener(camelName)
       }
-<<<<<<< HEAD
-    } else if (elem instanceof NativeNode) {
+    } else if (isNativeNode(elem)) {
       const camelName = dashToCamelCase(name)
-=======
-    } else if (isNativeNode(elem)) {
->>>>>>> e65ffc08
       if (this.fallbackListenerOnNativeNode) {
         // compatibilities for legacy event binding syntax
         if (!checkFallbackEventListener(camelName)) {
