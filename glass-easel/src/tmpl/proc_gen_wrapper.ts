/* eslint-disable class-methods-use-this */

import { ProcGenGroupList } from '.'
import {
  DataValue,
  Element,
  ShadowRoot,
  VirtualNode,
  TextNode,
  Component,
  GeneralComponent,
  Node,
  ShadowedEvent,
  StyleSegmentIndex,
  NativeNode,
} from '..'
import { DataPath } from '../data_path'
import { SlotMode } from '../shadow_root'
import { RangeListManager } from './range_list_diff'

export type UpdatePathTreeNode = true | { [key: string]: UpdatePathTreeNode } | UpdatePathTreeNode[]

export type UpdatePathTreeRoot = UpdatePathTreeNode | undefined

type ChangePropListener = (
  this: unknown,
  newValue: unknown,
  oldValue: unknown,
  host: unknown,
  elem: unknown,
) => void

const emptyFilter = <T>(x: T) => x

type TmplArgs = {
  key?: number | string
  keyList?: RangeListManager
  dynEvListeners?: {
    [name: string]: (ev: ShadowedEvent<unknown>) => boolean | undefined
  }
  dynamicSlotNameMatched?: boolean
  changeProp?: {
    [name: string]: {
      listener: ChangePropListener
      oldValue: unknown
    }
  }
}
export type TmplNode = Node & { _$wxTmplArgs?: TmplArgs }

export const getTmplArgs = (elem: Node): TmplArgs => {
  const node = elem as TmplNode
  // eslint-disable-next-line no-return-assign
  return (node._$wxTmplArgs = node._$wxTmplArgs || {})
}

export const dataValueToString = (v: DataValue): string => {
  if (v === null || v === undefined) {
    return ''
  }
  return String(v)
}

const dashToCamelCase = (dash: string): string => {
  const ret = dash.replace(/-(.|$)/g, (s) => (s[1] ? s[1].toUpperCase() : ''))
  return ret
}

export type ProcGen = (
  wrapper: ProcGenWrapper,
  isCreation: boolean,
  data: DataValue,
  dataUpdatePathTree: UpdatePathTreeRoot,
) => {
  C: DefineChildren
  B?: { [field: string]: BindingMapGen[] }
}

export type ProcGenEnv = {
  group: (name: string) => ProcGen
  list: ProcGenGroupList
}

export type BindingMapGen = (
  data: DataValue,
  elementUpdated: (elem: Element) => void,
  updateText: (node: TextNode, content: string) => void,
) => void

export type DefineChildren = (
  isCreation: boolean,
  defineTextNode: DefineTextNode,
  defineElement: DefineElement,
  defineIfGroup: DefineIfGroup,
  defineForLoop: DefineForLoop,
  defineSlot: DefineSlot,
  definePureVirtualNode: DefinePureVirtualNode,
  dynamicSlotValues: { [name: string]: unknown } | undefined,
  slotValueUpdatePathTrees: UpdatePathTreeNode | undefined,
) => void

type DefineTextNode = (text: string | undefined, textInit?: (elem: TextNode) => boolean) => void

type DefineElement = (
  tag: string,
  genericImpls: { [key: string]: string },
  propertyInit: (elem: Element, isCreation: boolean) => void,
  children: DefineChildren,
  slot?: string,
  dynamicSlotValueNames?: string[],
) => void

type DefineIfGroup = (branchKey: number | string, branchFunc: DefineChildren) => void

type DefineForLoop = (
  list: DataValue[],
  key: string | null,
  oriListUpdatePathTree: UpdatePathTreeRoot,
  lvaluePath: DataPath | null,
  itemCallback: (
    isCreation: boolean,
    item: DataValue,
    index: number | string,
    itemUpdatePathTree: UpdatePathTreeRoot,
    indexUpdatePathTree: UpdatePathTreeRoot,
    itemLvaluePath: DataPath | null,
    defineTextNode: DefineTextNode,
    defineElement: DefineElement,
    defineIfGroup: DefineIfGroup,
    defineForLoop: DefineForLoop,
    defineSlot: DefineSlot,
    definePureVirtualNode: DefinePureVirtualNode,
  ) => void,
) => void

type DefineSlot = (name: string | undefined, slotValueInit?: (elem: Element) => void) => void

type DefinePureVirtualNode = (children: DefineChildren, slot: string | undefined) => void

type EventObjectFilter = (x: ShadowedEvent<unknown>) => ShadowedEvent<unknown>

let _globalEventObjectFilter: EventObjectFilter = emptyFilter
export const setGlobalEventObjectFilter = (eventObjectFilter: EventObjectFilter) => {
  _globalEventObjectFilter = eventObjectFilter
}

export class ProcGenWrapper {
  shadowRoot: ShadowRoot
  procGen: ProcGen
  fallbackListenerOnNativeNode: boolean
  bindingMapDisabled = false
  eventObjectFilter: (x: ShadowedEvent<unknown>) => ShadowedEvent<unknown> = emptyFilter
  changePropFilter = emptyFilter
  eventListenerFilter = emptyFilter

  constructor(
    shadowRoot: ShadowRoot,
    procGen: ProcGen,
    fallbackListenerOnNativeNode: boolean,
    eventObjectFilter?: (x: ShadowedEvent<unknown>) => ShadowedEvent<unknown>,
  ) {
    this.shadowRoot = shadowRoot
    this.procGen = procGen
    this.fallbackListenerOnNativeNode = fallbackListenerOnNativeNode
    if (eventObjectFilter) {
      this.eventObjectFilter = eventObjectFilter
    }
  }

  create(data: DataValue): { [field: string]: BindingMapGen[] } | undefined {
    const { shadowRoot, procGen } = this
    const children = procGen(this, true, data, undefined)
    this.handleChildrenCreationAndInsert(children.C, shadowRoot, undefined, undefined)
    return children.B
  }

  update(data: DataValue, dataUpdatePathTree: UpdatePathTreeRoot): void {
    const { shadowRoot, procGen } = this
    const children = procGen(this, false, data, dataUpdatePathTree)
    this.handleChildrenUpdate(children.C, shadowRoot, undefined, undefined)
  }

  bindingMapUpdate(
    field: string,
    data: DataValue,
    bindingMapGenList: { [field: string]: BindingMapGen[] },
  ): boolean {
    if (this.bindingMapDisabled) return false
    const updaters = bindingMapGenList[field]
    if (!updaters) return false
    let prevElement: Element | null = null
    for (let i = 0; i < updaters.length; i += 1) {
      const bindingMapGen = updaters[i]!
      bindingMapGen(
        data,
        // eslint-disable-next-line no-loop-func
        (elem: Element) => {
          if (prevElement !== null && elem !== prevElement) {
            if (prevElement instanceof Component) {
              if (prevElement.hasPendingChanges()) {
                const nodeDataProxy = Component.getDataProxy(prevElement)
                nodeDataProxy.applyDataUpdates(true)
              }
            }
          }
          prevElement = elem
        },
        (elem: TextNode, v: string) => {
          elem.textContent = v
        },
      )
    }
    const elem = prevElement as Element | null
    if (elem !== null) {
      if (elem instanceof Component) {
        if (elem.hasPendingChanges()) {
          const nodeDataProxy = Component.getDataProxy(elem)
          nodeDataProxy.applyDataUpdates(true)
        }
      }
    }
    return true
  }

  handleChildrenCreation(
    children: DefineChildren,
    slotElement: Element | undefined,
    dynamicSlotName: string | undefined,
  ): Node[] {
    const childNodes: Node[] = []
    children(
      true,

      // text node
      (textContent: string | undefined, textInit?: (elem: TextNode) => void) => {
        if (slotElement && dynamicSlotName !== '') {
          const elem = this.createDynamicPlaceholder(slotElement)
          childNodes.push(elem)
          return
        }
        const elem = this.shadowRoot.createTextNode(textContent)
        elem.destroyBackendElementOnDetach()
        if (slotElement) Element.setSlotElement(elem, slotElement)
        if (textInit) textInit(elem)
        childNodes.push(elem)
      },

      // component or native node
      (
        tagName: string,
        genericImpls: { [key: string]: string },
        propertyInit: (elem: Element, isCreation: boolean) => void,
        children: DefineChildren,
        slot?: string,
        dynamicSlotValueNames?: string[],
      ) => {
        if (slotElement && dynamicSlotName !== (slot || '')) {
          const elem = this.createDynamicPlaceholder(slotElement)
          childNodes.push(elem)
          return
        }
        const elem = this.createCommonElement(
          tagName,
          genericImpls,
          propertyInit,
          children,
          dynamicSlotValueNames,
        )
        if (slotElement) {
          Element.setSlotElement(elem, slotElement)
          const tmplArgs = getTmplArgs(elem)
          tmplArgs.dynamicSlotNameMatched = true
        } else if (slot !== undefined) {
          elem.slot = slot
        }
        childNodes.push(elem)
      },

      // wx:if node or template-is node
      (branchKey: number | string, branchFunc: DefineChildren) => {
        const elem = this.shadowRoot.createVirtualNode('wx:if')
        elem.destroyBackendElementOnDetach()
        Element.setInheritSlots(elem)
        if (slotElement) Element.setSlotElement(elem, slotElement)
        const tmplArgs = getTmplArgs(elem)
        tmplArgs.key = branchKey
        this.handleChildrenCreationAndInsert(branchFunc, elem, slotElement, dynamicSlotName)
        childNodes.push(elem)
      },

      // wx:for node
      (
        list: DataValue[],
        key: string | null,
        oriListUpdatePathTree: UpdatePathTreeRoot,
        lvaluePath: DataPath | null,
        itemCallback: (
          isCreation: boolean,
          item: DataValue,
          index: number | string,
          itemUpdatePathTree: UpdatePathTreeRoot,
          indexUpdatePathTree: UpdatePathTreeRoot,
          itemLvaluePath: DataPath | null,
          defineTextNode: DefineTextNode,
          defineElement: DefineElement,
          defineIfGroup: DefineIfGroup,
          defineForLoop: DefineForLoop,
          defineSlot: DefineSlot,
          definePureVirtualNode: DefinePureVirtualNode,
        ) => void,
      ) => {
        const shadowRoot = this.shadowRoot
        const elem = shadowRoot.createVirtualNode('wx:for')
        elem.destroyBackendElementOnDetach()
        Element.setInheritSlots(elem)
        if (slotElement) Element.setSlotElement(elem, slotElement)
        const tmplArgs = getTmplArgs(elem)
        tmplArgs.keyList = new RangeListManager(
          key,
          list,
          elem,
          (item: DataValue, index: number | string): VirtualNode => {
            const childNode = shadowRoot.createVirtualNode('wx:for-item')
            childNode.destroyBackendElementOnDetach()
            Element.setInheritSlots(childNode)
            if (slotElement) Element.setSlotElement(elem, slotElement)
            this.handleChildrenCreationAndInsert(
              (
                isCreation,
                defineTextNode,
                defineElement,
                defineIfGroup,
                defineForLoop,
                defineSlot,
                definePureVirtualNode,
              ) => {
                itemCallback(
                  true,
                  item,
                  index,
                  undefined,
                  undefined,
                  lvaluePath ? [...lvaluePath, index] : null,
                  defineTextNode,
                  defineElement,
                  defineIfGroup,
                  defineForLoop,
                  defineSlot,
                  definePureVirtualNode,
                )
              },
              childNode,
              slotElement,
              dynamicSlotName,
            )
            return childNode
          },
        )
        childNodes.push(elem)
      },

      // slot node
      (slotName: string | undefined, slotValueInit?: (elem: Element) => void) => {
        const elem = this.shadowRoot.createVirtualNode('slot')
        elem.destroyBackendElementOnDetach()
        Element.setSlotName(elem, dataValueToString(slotName))
        if (slotElement) Element.setSlotElement(elem, slotElement)
        if (slotValueInit) slotValueInit(elem)
        childNodes.push(elem)
      },

      // other virtual node
      (children: DefineChildren, slot: string | undefined) => {
        if (slot !== undefined) {
          if (slotElement) {
            if (dynamicSlotName! === slot) {
              const elem = this.shadowRoot.createVirtualNode('virtual')
              elem.destroyBackendElementOnDetach()
              Element.setSlotElement(elem, slotElement)
              const tmplArgs = getTmplArgs(elem)
              tmplArgs.dynamicSlotNameMatched = true
              this.handleChildrenCreationAndInsert(children, elem, undefined, undefined)
              childNodes.push(elem)
            } else {
              const elem = this.createDynamicPlaceholder(slotElement)
              childNodes.push(elem)
            }
          } else {
            const elem = this.shadowRoot.createVirtualNode('virtual')
            elem.destroyBackendElementOnDetach()
            elem.slot = slot
            this.handleChildrenCreationAndInsert(children, elem, undefined, undefined)
            childNodes.push(elem)
          }
        } else {
          const elem = this.shadowRoot.createVirtualNode('virtual')
          elem.destroyBackendElementOnDetach()
          Element.setInheritSlots(elem)
          if (slotElement) Element.setSlotElement(elem, slotElement)
          this.handleChildrenCreationAndInsert(children, elem, slotElement, dynamicSlotName)
          childNodes.push(elem)
        }
      },
      undefined,
      undefined,
    )
    return childNodes
  }

  handleChildrenCreationAndInsert(
    children: DefineChildren,
    parentNode: Element,
    slotElement: Element | undefined,
    dynamicSlotName: string | undefined,
  ): void {
    const childNodes = this.handleChildrenCreation(children, slotElement, dynamicSlotName)
    if (childNodes.length) parentNode.insertChildren(childNodes, -1)
  }

  handleChildrenUpdate(
    children: DefineChildren,
    parentNode: Element,
    slotElement: Element | undefined,
    dynamicSlotName: string | undefined,
  ): void {
    let index = 0
    const childNodes = slotElement
      ? slotElement.slotNodes!.filter((node) => node.parentNode === parentNode)
      : parentNode.childNodes
    children(
      false,

      // text node
      (textContent: string | undefined) => {
        const elem = childNodes[index] as TextNode
        index += 1
        if (slotElement) {
          const tmplArgs = getTmplArgs(elem)
          if (!tmplArgs.dynamicSlotNameMatched) {
            return
          }
        }
        if (textContent !== undefined) {
          elem.textContent = textContent
        }
      },

      // component or native node
      (
        tagName: string,
        genericImpls: { [key: string]: string },
        propertyInit: (elem: Element, isCreation: boolean) => void,
        children: DefineChildren,
        slot?: string,
        dynamicSlotValueNames?: string[],
      ) => {
        const elem = childNodes[index] as Element
        index += 1
        if (slotElement) {
          const tmplArgs = getTmplArgs(elem)
          if (dynamicSlotName! === (slot || '')) {
            if (!tmplArgs.dynamicSlotNameMatched) {
              const newElem = this.createCommonElement(
                tagName,
                genericImpls,
                propertyInit,
                children,
                dynamicSlotValueNames,
              )
              Element.setSlotElement(newElem, slotElement)
              const newTmplArgs = getTmplArgs(newElem)
              newTmplArgs.dynamicSlotNameMatched = true
              parentNode.replaceChild(newElem, elem)
              return
            }
          } else {
            if (tmplArgs.dynamicSlotNameMatched) {
              const newElem = this.createDynamicPlaceholder(slotElement)
              parentNode.replaceChild(newElem, elem)
            }
            return
          }
        }
        propertyInit(elem, false)
        let dynSlot = false
        if (elem instanceof Component) {
          const sr = this.dynamicSlotUpdate(elem, dynamicSlotValueNames, children)
          if (sr) dynSlot = true
          if (elem.hasPendingChanges()) {
            const nodeDataProxy = Component.getDataProxy(elem)
            nodeDataProxy.applyDataUpdates(true)
          }
          sr?.applySlotUpdates()
        }
        if (!slotElement) {
          if (slot !== undefined) elem.slot = slot
        }
        if (!dynSlot) {
          this.handleChildrenUpdate(children, elem, undefined, undefined)
        }
      },

      // wx:if node or template-is node
      (branchKey: number | string, branchFunc: DefineChildren) => {
        const elem = childNodes[index] as Element
        index += 1
        const tmplArgs = getTmplArgs(elem)
        if (tmplArgs.key === branchKey) {
          this.handleChildrenUpdate(branchFunc, elem, slotElement, dynamicSlotName)
        } else {
          const newElem = this.shadowRoot.createVirtualNode('wx:if')
          newElem.destroyBackendElementOnDetach()
          Element.setInheritSlots(newElem)
          if (slotElement) Element.setSlotElement(newElem, slotElement)
          const tmplArgs = getTmplArgs(newElem)
          tmplArgs.key = branchKey
          this.handleChildrenCreationAndInsert(branchFunc, newElem, slotElement, dynamicSlotName)
          if (slotElement) parentNode.replaceChild(newElem, elem)
          else parentNode.replaceChildAt(newElem, index - 1)
        }
      },

      // wx:for node
      (
        list: DataValue[],
        key: string | null,
        oriListUpdatePathTree: UpdatePathTreeRoot,
        lvaluePath: DataPath | null,
        itemCallback: (
          isCreation: boolean,
          item: DataValue,
          index: number | string,
          itemUpdatePathTree: UpdatePathTreeRoot,
          indexUpdatePathTree: UpdatePathTreeRoot,
          itemLvaluePath: DataPath | null,
          defineTextNode: DefineTextNode,
          defineElement: DefineElement,
          defineIfGroup: DefineIfGroup,
          defineForLoop: DefineForLoop,
          defineSlot: DefineSlot,
          definePureVirtualNode: DefinePureVirtualNode,
        ) => void,
      ) => {
        const elem = childNodes[index] as Element
        index += 1
        const tmplArgs = getTmplArgs(elem)
        const keyListManager = tmplArgs.keyList!
        keyListManager.diff(
          list,
          oriListUpdatePathTree,
          elem,
          (item: DataValue, index: number | string): VirtualNode => {
            const childNode = this.shadowRoot.createVirtualNode('wx:for-item')
            childNode.destroyBackendElementOnDetach()
            Element.setInheritSlots(childNode)
            if (slotElement) Element.setSlotElement(elem, slotElement)
            this.handleChildrenCreationAndInsert(
              (
                isCreation,
                defineTextNode,
                defineElement,
                defineIfGroup,
                defineForLoop,
                defineSlot,
                definePureVirtualNode,
              ) => {
                itemCallback(
                  true,
                  item,
                  index,
                  undefined,
                  undefined,
                  lvaluePath ? [...lvaluePath, index] : null,
                  defineTextNode,
                  defineElement,
                  defineIfGroup,
                  defineForLoop,
                  defineSlot,
                  definePureVirtualNode,
                )
              },
              childNode,
              slotElement,
              dynamicSlotName,
            )
            return childNode
          },
          (
            item: DataValue,
            index: string | number,
            updatePathTree: UpdatePathTreeRoot,
            indexChanged: boolean,
            childNode: Element,
          ) => {
            this.handleChildrenUpdate(
              (
                isCreation,
                defineTextNode,
                defineElement,
                defineIfGroup,
                defineForLoop,
                defineSlot,
                definePureVirtualNode,
              ) => {
                itemCallback(
                  false,
                  item,
                  index,
                  updatePathTree,
                  indexChanged ? true : undefined,
                  lvaluePath ? [...lvaluePath, index] : null,
                  defineTextNode,
                  defineElement,
                  defineIfGroup,
                  defineForLoop,
                  defineSlot,
                  definePureVirtualNode,
                )
              },
              childNode,
              slotElement,
              dynamicSlotName,
            )
          },
        )
      },

      // slot node
      (slotName: string | undefined, slotValueInit?: (elem: Element) => void) => {
        const elem = childNodes[index] as Element
        index += 1
        if (slotName !== undefined) {
          Element.setSlotName(elem, dataValueToString(slotName))
        }
        if (slotValueInit) slotValueInit(elem)
        this.shadowRoot.applySlotValueUpdates(elem)
      },

      // other virtual node
      (children: DefineChildren, slot: string | undefined) => {
        const elem = childNodes[index] as Element
        index += 1
        if (slot !== undefined) {
          if (slotElement) {
            const tmplArgs = getTmplArgs(elem)
            if (dynamicSlotName! === slot) {
              if (tmplArgs.dynamicSlotNameMatched) {
                this.handleChildrenUpdate(children, elem, undefined, undefined)
              } else {
                const newElem = this.shadowRoot.createVirtualNode('virtual')
                newElem.destroyBackendElementOnDetach()
                Element.setSlotElement(newElem, slotElement)
                const newTmplArgs = getTmplArgs(newElem)
                newTmplArgs.dynamicSlotNameMatched = true
                this.handleChildrenCreationAndInsert(children, newElem, undefined, undefined)
                parentNode.replaceChild(newElem, elem)
              }
            } else {
              if (tmplArgs.dynamicSlotNameMatched) {
                const newElem = this.createDynamicPlaceholder(slotElement)
                parentNode.replaceChild(newElem, elem)
              }
            }
          } else {
            elem.slot = slot
            this.handleChildrenUpdate(children, elem, undefined, undefined)
          }
        } else {
          this.handleChildrenUpdate(children, elem, slotElement, dynamicSlotName)
        }
      },
      undefined,
      undefined,
    )
  }

  dynamicSlotUpdate(
    elem: GeneralComponent,
    dynamicSlotValueNames: string[] | undefined,
    children: DefineChildren,
  ): ShadowRoot | null {
    const sr = elem.getShadowRoot()
    if (sr?.getSlotMode() === SlotMode.Dynamic) {
      sr.setDynamicSlotHandler(
        dynamicSlotValueNames || [],
        (slots) => {
          const childNodes: Node[] = []
          for (let i = 0; i < slots.length; i += 1) {
            const { slot, name: slotName, slotValues } = slots[i]!
            const slotChildNodes = this.handleChildrenCreation(
              (
                isCreation,
                defineTextNode,
                defineElement,
                defineIfGroup,
                defineForLoop,
                defineSlot,
                definePureVirtualNode,
              ) => {
                children(
                  true,
                  defineTextNode,
                  defineElement,
                  defineIfGroup,
                  defineForLoop,
                  defineSlot,
                  definePureVirtualNode,
                  slotValues,
                  undefined,
                )
              },
              slot,
              slotName,
            )
            childNodes.push(...slotChildNodes)
          }
          if (childNodes.length) elem.insertChildren(childNodes, -1)
        },
        (slots) => {
          if (!slots.length || !slots[0]!.slotNodes!.length) return
          slots.sort(
            (slot1, slot2) => slot1.slotNodes![0]!.parentIndex - slot2.slotNodes![0]!.parentIndex,
          )
          let l = -Infinity
          let r = -Infinity
          for (let i = 0; i < slots.length; i += 1) {
            const slotNodes = slots[i]!.slotNodes!
            const firstIndex = slotNodes[0]!.parentIndex
            if (r === firstIndex) {
              r = firstIndex + slotNodes.length
            } else {
              if (l >= 0) {
                elem.removeChildren(l, r - l)
              }
              l = firstIndex
              r = firstIndex + slotNodes.length
            }
          }
          if (l >= 0) elem.removeChildren(l, r - l)
        },
        (slot, slotValues, slotValueUpdatePathTrees) => {
          const slotName = slot._$slotName || ''
          this.handleChildrenUpdate(
            (
              isCreation,
              defineTextNode,
              defineElement,
              defineIfGroup,
              defineForLoop,
              defineSlot,
              definePureVirtualNode,
            ) => {
              children(
                false,
                defineTextNode,
                defineElement,
                defineIfGroup,
                defineForLoop,
                defineSlot,
                definePureVirtualNode,
                slotValues,
                slotValueUpdatePathTrees,
              )
            },
            elem,
            slot,
            slotName,
          )
        },
      )
      return sr
    }
    return null
  }

  createDynamicPlaceholder(slotElement: Element): Element {
    const elem = this.shadowRoot.createVirtualNode('virtual')
    elem.destroyBackendElementOnDetach()
    Element.setSlotElement(elem, slotElement)
    const tmplArgs = getTmplArgs(elem)
    tmplArgs.dynamicSlotNameMatched = false
    return elem
  }

  createCommonElement(
    tagName: string,
    genericImpls: { [key: string]: string },
    propertyInit: (elem: Element, isCreation: boolean) => void,
    children: DefineChildren,
    dynamicSlotValueNames: string[] | undefined,
  ): Element {
    const placeholding = this.shadowRoot.checkComponentPlaceholder(tagName)
    let elem: Element
    let dynSlot = false
    const initPropValues = (elem: GeneralComponent | NativeNode) => {
      const sr =
        elem instanceof Component
          ? this.dynamicSlotUpdate(elem, dynamicSlotValueNames, children)
          : null
      if (sr) dynSlot = true
      propertyInit(elem, true)
      if (elem instanceof Component) {
        if (elem.hasPendingChanges()) {
          const nodeDataProxy = Component.getDataProxy(elem)
          nodeDataProxy.applyDataUpdates(true)
        }
        sr?.applySlotUpdates()
      }
    }
    if (typeof placeholding === 'boolean') {
      let placeholderCb: (() => void) | undefined
      if (placeholding) {
        placeholderCb = () => {
          const replacer = this.shadowRoot.createComponent(
            tagName,
            tagName,
            genericImpls,
            undefined,
            initPropValues,
          )
          replacer.destroyBackendElementOnDetach()
          const replacerShadowRoot = (replacer as GeneralComponent).getShadowRoot()
          const elemShadowRoot = elem instanceof Component ? elem.getShadowRoot() : null
          const isElemDynamicSlots = elemShadowRoot?.getSlotMode() === SlotMode.Dynamic
          const isReplacerDynamicSlots = replacerShadowRoot?.getSlotMode() === SlotMode.Dynamic
          if (isReplacerDynamicSlots) {
            if (!isElemDynamicSlots) {
              throw new Error(
                'The "dynamicSlots" option of the component and its placeholder should be the same.',
              )
            }
            elem.parentNode?.replaceChild(replacer, elem)
          } else {
            if (isElemDynamicSlots) {
              throw new Error(
                'The "dynamicSlots" option of the component and its placeholder should be the same.',
              )
            }
            elem.selfReplaceWith(replacer)
          }
        }
      }
      elem = this.shadowRoot.createComponent(
        tagName,
        tagName,
        genericImpls,
        placeholderCb,
        initPropValues,
      )
      elem.destroyBackendElementOnDetach()
    } else {
      elem = this.shadowRoot.createComponentOrNativeNode(
        placeholding ?? tagName,
        genericImpls,
        initPropValues,
      )
      elem.destroyBackendElementOnDetach()
    }
    if (dynSlot) {
      this.bindingMapDisabled = true // IDEA better binding map disable detection
    } else {
      this.handleChildrenCreationAndInsert(children, elem, undefined, undefined)
    }
    return elem
  }

  // set slot
  // (not used any more, leaving for compatibilities)
  s(elem: Element, v: string) {
    elem.slot = v
  }

  // set slot value
  l(elem: Element, name: string, value: unknown) {
    this.shadowRoot.replaceSlotValue(elem, name, value)
  }

  // set id
  i(elem: Element, v: string) {
    elem.id = v
  }

  // set class or external classes named `class`
  c(elem: Element, v: string) {
    if (elem instanceof Component) {
      // "class" itself can also be an external class
      const hasExternalClass = (elem as GeneralComponent).hasExternalClass('class')
      if (hasExternalClass) {
        ;(elem as GeneralComponent).setExternalClass('class', dataValueToString(v))
      }
      elem.class = dataValueToString(v)
    } else {
      elem.class = dataValueToString(v)
    }
  }

  // set style or property named `style`
  y(elem: Element, v: string) {
    elem.setNodeStyle(dataValueToString(v), StyleSegmentIndex.MAIN)
  }

  // set dataset
  d(elem: Element, name: string, v: unknown) {
    elem.setDataset(name, v)
  }

  // set mark
  m(elem: Element, name: string, v: unknown) {
    elem.setMark(name, v)
  }

  // set event handler
  v(
    elem: Element,
    evName: string,
    v: string | ((ev: ShadowedEvent<unknown>) => void) | undefined,
    final: boolean,
    mutated: boolean,
    capture: boolean,
    isDynamic: boolean,
    _generalLvaluePath?: DataPath | null,
  ) {
    const handler =
      typeof v === 'function' && typeof this.eventListenerFilter === 'function'
        ? this.eventListenerFilter(v)
        : dataValueToString(v)
    const listener = (ev: ShadowedEvent<unknown>) => {
      const host = elem.ownerShadowRoot!.getHostNode()
      let ret: boolean | undefined
      const methodCaller = host.getMethodCaller() as { [key: string]: unknown }
      const f = typeof handler === 'function' ? handler : Component.getMethod(host, handler)
      if (typeof f === 'function') {
        const filteredEv =
          typeof this.eventObjectFilter === 'function'
            ? this.eventObjectFilter(ev)
            : _globalEventObjectFilter(ev)
        ret = (f as (ev: ShadowedEvent<unknown>) => boolean | undefined).call(
          methodCaller,
          filteredEv,
        )
      }
      return ret
    }
    const evOptions = {
      final,
      mutated,
      capture,
      extraFields: { handler },
    }
    if (isDynamic) {
      const tmplArgs = getTmplArgs(elem)
      if (!tmplArgs.dynEvListeners) tmplArgs.dynEvListeners = {}
      const dynEvListeners = tmplArgs.dynEvListeners
      if (dynEvListeners[evName]) {
        elem.removeListener(evName, dynEvListeners[evName]!, evOptions)
      }
      dynEvListeners[evName] = listener
    }
    if (handler) elem.addListener(evName, listener, evOptions)
  }

  // update a property or external class of a component, or an attribute of a native node
  r = (
    elem: Element,
    name: string,
    v: unknown,
    modelLvaluePath?: DataPath | null,
    generalLvaluePath?: DataPath | null,
  ) => {
    const checkFallbackEventListener = (camelName: string) => {
      if (camelName.startsWith('bind')) {
        this.v(
          elem,
          camelName.slice('bind'.length),
          dataValueToString(v),
          false,
          false,
          false,
          true,
          generalLvaluePath,
        )
      } else if (camelName.startsWith('captureBind')) {
        this.v(
          elem,
          camelName.slice('captureBind'.length),
          dataValueToString(v),
          false,
          false,
          true,
          true,
          generalLvaluePath,
        )
      } else if (camelName.startsWith('catch')) {
        this.v(
          elem,
          camelName.slice('catch'.length),
          dataValueToString(v),
          true,
          false,
          false,
          true,
          generalLvaluePath,
        )
      } else if (camelName.startsWith('captureCatch')) {
        this.v(
          elem,
          camelName.slice('captureCatch'.length),
          dataValueToString(v),
          true,
          false,
          true,
          true,
          generalLvaluePath,
        )
      } else if (camelName.startsWith('on')) {
        this.v(
          elem,
          camelName.slice('on'.length),
          dataValueToString(v),
          false,
          false,
          false,
          true,
          generalLvaluePath,
        )
      } else {
        return false
      }
      return true
    }
    if (elem instanceof Component) {
      const nodeDataProxy = Component.getDataProxy(elem)
      const camelName = dashToCamelCase(name)
      if (nodeDataProxy.replaceProperty(camelName, v)) {
        if (modelLvaluePath) {
          nodeDataProxy.setModelBindingListener(camelName, (value) => {
            const host = elem.ownerShadowRoot!.getHostNode()
            const nodeDataProxy = Component.getDataProxy(host)
            nodeDataProxy.replaceDataOnPath(modelLvaluePath, value)
            nodeDataProxy.applyDataUpdates(false)
          })
        }
        const tmplArgs = getTmplArgs(elem)
        if (tmplArgs.changeProp?.[name]) {
          const lv = tmplArgs.changeProp[name]!
          const oldValue = lv.oldValue
          if (oldValue !== v) {
            lv.oldValue = v
            const host = elem.ownerShadowRoot!.getHostNode()
            lv.listener.call(host.getMethodCaller(), v, oldValue, host, elem)
          }
        }
      } else if (elem.hasExternalClass(name)) {
        elem.setExternalClass(name, dataValueToString(v))
      } else {
        // compatibilities for legacy event binding syntax
<<<<<<< HEAD
        if (camelName.startsWith('bind')) {
          ProcGenWrapper.prototype.v.call(
            typeof this !== 'undefined' ? this : ProcGenWrapper.prototype,
            elem,
            camelName.slice('bind'.length),
            dataValueToString(v),
            false,
            false,
            false,
            true,
          )
        } else if (camelName.startsWith('captureBind')) {
          ProcGenWrapper.prototype.v.call(
            typeof this !== 'undefined' ? this : ProcGenWrapper.prototype,
            elem,
            camelName.slice('captureBind'.length),
            dataValueToString(v),
            false,
            false,
            true,
            true,
          )
        } else if (camelName.startsWith('catch')) {
          ProcGenWrapper.prototype.v.call(
            typeof this !== 'undefined' ? this : ProcGenWrapper.prototype,
            elem,
            camelName.slice('catch'.length),
            dataValueToString(v),
            true,
            false,
            false,
            true,
          )
        } else if (camelName.startsWith('captureCatch')) {
          ProcGenWrapper.prototype.v.call(
            typeof this !== 'undefined' ? this : ProcGenWrapper.prototype,
            elem,
            camelName.slice('captureCatch'.length),
            dataValueToString(v),
            true,
            false,
            true,
            true,
          )
        } else if (camelName.startsWith('on')) {
          ProcGenWrapper.prototype.v.call(
            typeof this !== 'undefined' ? this : ProcGenWrapper.prototype,
            elem,
            camelName.slice('on'.length),
            dataValueToString(v),
            false,
            false,
            false,
            true,
          )
        }
      }
    } else if (elem instanceof NativeNode) {
      const camelName = dashToCamelCase(name)
      // compatibilities for legacy event binding syntax
      if (camelName.startsWith('bind')) {
        ProcGenWrapper.prototype.v(
          elem,
          camelName.slice('bind'.length),
          dataValueToString(v),
          false,
          false,
          false,
          true,
        )
      } else if (camelName.startsWith('captureBind')) {
        ProcGenWrapper.prototype.v(
          elem,
          camelName.slice('captureBind'.length),
          dataValueToString(v),
          false,
          false,
          true,
          true,
        )
      } else if (camelName.startsWith('catch')) {
        ProcGenWrapper.prototype.v(
          elem,
          camelName.slice('catch'.length),
          dataValueToString(v),
          true,
          false,
          false,
          true,
        )
      } else if (camelName.startsWith('captureCatch')) {
        ProcGenWrapper.prototype.v(
          elem,
          camelName.slice('captureCatch'.length),
          dataValueToString(v),
          true,
          false,
          true,
          true,
        )
      } else if (camelName.startsWith('on')) {
        ProcGenWrapper.prototype.v(
          elem,
          camelName.slice('on'.length),
          dataValueToString(v),
          false,
          false,
          false,
          true,
        )
      } else {
        elem.callAttributeFilter(camelName, v, (newPropValue) => {
          elem.updateAttribute(camelName, newPropValue)
          if (lvaluePath) {
            elem.setModelBindingListener(name, (value) => {
              const host = elem.ownerShadowRoot!.getHostNode()
              const nodeDataProxy = Component.getDataProxy(host)
              nodeDataProxy.replaceDataOnPath(lvaluePath, value)
              nodeDataProxy.applyDataUpdates(false)
            })
          }
=======
        checkFallbackEventListener(camelName)
      }
    } else if (elem instanceof NativeNode) {
      if (this.fallbackListenerOnNativeNode) {
        // compatibilities for legacy event binding syntax
        const camelName = dashToCamelCase(name)
        if (!checkFallbackEventListener(camelName)) {
          elem.updateAttribute(name, v)
        }
      } else {
        elem.updateAttribute(name, v)
      }
      if (modelLvaluePath) {
        elem.setModelBindingListener(name, (value) => {
          const host = elem.ownerShadowRoot!.getHostNode()
          const nodeDataProxy = Component.getDataProxy(host)
          nodeDataProxy.replaceDataOnPath(modelLvaluePath, value)
          nodeDataProxy.applyDataUpdates(false)
>>>>>>> 8ddfb9a9
        })
      }
    }
  }

  // set a worklet directive value
  wl(elem: Element, name: string, value: unknown) {
    if (elem instanceof Component) {
      elem.triggerWorkletChangeLifetime(name, value)
    } else {
      // TODO warn unused worklet
    }
  }

  // add a change property binding
  p(elem: Element, name: string, v: ChangePropListener, _generalLvaluePath?: DataPath | null) {
    if (elem instanceof Component) {
      if (Component.hasProperty(elem, name)) {
        const tmplArgs = getTmplArgs(elem)
        if (!tmplArgs.changeProp) {
          tmplArgs.changeProp = Object.create(null) as typeof tmplArgs.changeProp
        }
        tmplArgs.changeProp![name] = {
          listener: this.changePropFilter(v),
          oldValue: (elem.data as { [k: string]: DataValue })[name],
        }
      }
    }
  }

  // set filter functions for change properties and event listeners
  setFnFilter(changePropFilter: <T>(v: T) => T, eventListenerFilter: <T>(v: T) => T) {
    this.changePropFilter = changePropFilter
    this.eventListenerFilter = eventListenerFilter
  }
}

export const enum GeneralLvaluePathPrefix {
  Data = 0,
  Script = 1, // `abs_path` followed
  InlineScript = 2, // `abs_path` and `mod_name` followed
}<|MERGE_RESOLUTION|>--- conflicted
+++ resolved
@@ -969,7 +969,8 @@
   ) => {
     const checkFallbackEventListener = (camelName: string) => {
       if (camelName.startsWith('bind')) {
-        this.v(
+        ProcGenWrapper.prototype.v.call(
+          typeof this !== 'undefined' ? this : ProcGenWrapper.prototype,
           elem,
           camelName.slice('bind'.length),
           dataValueToString(v),
@@ -980,7 +981,8 @@
           generalLvaluePath,
         )
       } else if (camelName.startsWith('captureBind')) {
-        this.v(
+        ProcGenWrapper.prototype.v.call(
+          typeof this !== 'undefined' ? this : ProcGenWrapper.prototype,
           elem,
           camelName.slice('captureBind'.length),
           dataValueToString(v),
@@ -991,7 +993,8 @@
           generalLvaluePath,
         )
       } else if (camelName.startsWith('catch')) {
-        this.v(
+        ProcGenWrapper.prototype.v.call(
+          typeof this !== 'undefined' ? this : ProcGenWrapper.prototype,
           elem,
           camelName.slice('catch'.length),
           dataValueToString(v),
@@ -1002,7 +1005,8 @@
           generalLvaluePath,
         )
       } else if (camelName.startsWith('captureCatch')) {
-        this.v(
+        ProcGenWrapper.prototype.v.call(
+          typeof this !== 'undefined' ? this : ProcGenWrapper.prototype,
           elem,
           camelName.slice('captureCatch'.length),
           dataValueToString(v),
@@ -1013,7 +1017,8 @@
           generalLvaluePath,
         )
       } else if (camelName.startsWith('on')) {
-        this.v(
+        ProcGenWrapper.prototype.v.call(
+          typeof this !== 'undefined' ? this : ProcGenWrapper.prototype,
           elem,
           camelName.slice('on'.length),
           dataValueToString(v),
@@ -1054,140 +1059,21 @@
         elem.setExternalClass(name, dataValueToString(v))
       } else {
         // compatibilities for legacy event binding syntax
-<<<<<<< HEAD
-        if (camelName.startsWith('bind')) {
-          ProcGenWrapper.prototype.v.call(
-            typeof this !== 'undefined' ? this : ProcGenWrapper.prototype,
-            elem,
-            camelName.slice('bind'.length),
-            dataValueToString(v),
-            false,
-            false,
-            false,
-            true,
-          )
-        } else if (camelName.startsWith('captureBind')) {
-          ProcGenWrapper.prototype.v.call(
-            typeof this !== 'undefined' ? this : ProcGenWrapper.prototype,
-            elem,
-            camelName.slice('captureBind'.length),
-            dataValueToString(v),
-            false,
-            false,
-            true,
-            true,
-          )
-        } else if (camelName.startsWith('catch')) {
-          ProcGenWrapper.prototype.v.call(
-            typeof this !== 'undefined' ? this : ProcGenWrapper.prototype,
-            elem,
-            camelName.slice('catch'.length),
-            dataValueToString(v),
-            true,
-            false,
-            false,
-            true,
-          )
-        } else if (camelName.startsWith('captureCatch')) {
-          ProcGenWrapper.prototype.v.call(
-            typeof this !== 'undefined' ? this : ProcGenWrapper.prototype,
-            elem,
-            camelName.slice('captureCatch'.length),
-            dataValueToString(v),
-            true,
-            false,
-            true,
-            true,
-          )
-        } else if (camelName.startsWith('on')) {
-          ProcGenWrapper.prototype.v.call(
-            typeof this !== 'undefined' ? this : ProcGenWrapper.prototype,
-            elem,
-            camelName.slice('on'.length),
-            dataValueToString(v),
-            false,
-            false,
-            false,
-            true,
-          )
-        }
+        checkFallbackEventListener(camelName)
       }
     } else if (elem instanceof NativeNode) {
       const camelName = dashToCamelCase(name)
-      // compatibilities for legacy event binding syntax
-      if (camelName.startsWith('bind')) {
-        ProcGenWrapper.prototype.v(
-          elem,
-          camelName.slice('bind'.length),
-          dataValueToString(v),
-          false,
-          false,
-          false,
-          true,
-        )
-      } else if (camelName.startsWith('captureBind')) {
-        ProcGenWrapper.prototype.v(
-          elem,
-          camelName.slice('captureBind'.length),
-          dataValueToString(v),
-          false,
-          false,
-          true,
-          true,
-        )
-      } else if (camelName.startsWith('catch')) {
-        ProcGenWrapper.prototype.v(
-          elem,
-          camelName.slice('catch'.length),
-          dataValueToString(v),
-          true,
-          false,
-          false,
-          true,
-        )
-      } else if (camelName.startsWith('captureCatch')) {
-        ProcGenWrapper.prototype.v(
-          elem,
-          camelName.slice('captureCatch'.length),
-          dataValueToString(v),
-          true,
-          false,
-          true,
-          true,
-        )
-      } else if (camelName.startsWith('on')) {
-        ProcGenWrapper.prototype.v(
-          elem,
-          camelName.slice('on'.length),
-          dataValueToString(v),
-          false,
-          false,
-          false,
-          true,
-        )
+      if (this.fallbackListenerOnNativeNode) {
+        // compatibilities for legacy event binding syntax
+        if (!checkFallbackEventListener(camelName)) {
+          elem.callAttributeFilter(camelName, v, (newPropValue) => {
+            elem.updateAttribute(camelName, newPropValue)
+          })
+        }
       } else {
         elem.callAttributeFilter(camelName, v, (newPropValue) => {
           elem.updateAttribute(camelName, newPropValue)
-          if (lvaluePath) {
-            elem.setModelBindingListener(name, (value) => {
-              const host = elem.ownerShadowRoot!.getHostNode()
-              const nodeDataProxy = Component.getDataProxy(host)
-              nodeDataProxy.replaceDataOnPath(lvaluePath, value)
-              nodeDataProxy.applyDataUpdates(false)
-            })
-          }
-=======
-        checkFallbackEventListener(camelName)
-      }
-    } else if (elem instanceof NativeNode) {
-      if (this.fallbackListenerOnNativeNode) {
-        // compatibilities for legacy event binding syntax
-        const camelName = dashToCamelCase(name)
-        if (!checkFallbackEventListener(camelName)) {
-          elem.updateAttribute(name, v)
-        }
-      } else {
-        elem.updateAttribute(name, v)
+        })
       }
       if (modelLvaluePath) {
         elem.setModelBindingListener(name, (value) => {
@@ -1195,7 +1081,6 @@
           const nodeDataProxy = Component.getDataProxy(host)
           nodeDataProxy.replaceDataOnPath(modelLvaluePath, value)
           nodeDataProxy.applyDataUpdates(false)
->>>>>>> 8ddfb9a9
         })
       }
     }
