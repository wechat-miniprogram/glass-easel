--- conflicted
+++ resolved
@@ -1111,11 +1111,10 @@
         }
       }
     } else if (isNativeNode(elem)) {
-      const camelName = dashToCamelCase(name)
       if (this.fallbackListenerOnNativeNode) {
         // compatibilities for legacy event binding syntax
+        const camelName = dashToCamelCase(name)
         if (!this.checkFallbackEventListener(elem, camelName, v, generalLvaluePath)) {
-<<<<<<< HEAD
           elem.callAttributeFilter(camelName, v, (propName, newPropValue) => {
             elem.updateAttribute(propName, newPropValue)
           })
@@ -1123,15 +1122,6 @@
       } else {
         elem.callAttributeFilter(name, v, (propName, newPropValue) => {
           elem.updateAttribute(propName, newPropValue)
-=======
-          elem.callAttributeFilter(camelName, v, (newPropValue) => {
-            elem.updateAttribute(camelName, newPropValue)
-          })
-        }
-      } else {
-        elem.callAttributeFilter(camelName, v, (newPropValue) => {
-          elem.updateAttribute(camelName, newPropValue)
->>>>>>> f3107416
         })
       }
       if (modelLvaluePath) {
