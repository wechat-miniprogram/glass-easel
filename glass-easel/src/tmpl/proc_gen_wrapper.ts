/* eslint-disable class-methods-use-this */

import { Component, type GeneralComponent } from '../component'
import { type DataPath } from '../data_path'
import { type DataValue } from '../data_proxy'
import { Element, StyleSegmentIndex } from '../element'
import { type ShadowedEvent, type EventListener } from '../event'
import { safeCallback } from '../func_arr'
import { ENV } from '../global_options'
import { type NativeNode } from '../native_node'
import { type Node } from '../node'
import { SlotMode, type ShadowRoot } from '../shadow_root'
import { type TextNode } from '../text_node'
import { type ProcGenGroupList } from '../tmpl'
import { isComponent, isNativeNode } from '../type_symbol'
import { type VirtualNode } from '../virtual_node'
import { dispatchError, triggerWarning } from '../warning'
import { RangeListManager } from './range_list_diff'

export type UpdatePathTreeNode = true | { [key: string]: UpdatePathTreeNode } | UpdatePathTreeNode[]

export type UpdatePathTreeRoot = UpdatePathTreeNode | undefined

export type ChangePropListener<T> = (
  this: GeneralComponent,
  newValue: T,
  oldValue: T,
  host: GeneralComponent,
  elem: GeneralComponent,
) => void

export type ChangePropFilter = <T>(
  listener: ChangePropListener<T>,
  generalLvaluePath?: DataPath | null,
) => ChangePropListener<T>

export interface EventListenerWrapper {
  <T>(
    elem: Element,
    evName: string,
    listener: EventListener<T>,
    final: boolean,
    mutated: boolean,
    capture: boolean,
    generalLvaluePath?: DataPath | null,
<<<<<<< HEAD
  ): boolean | void
  isEventListenerWrapper?: true
=======
  ): EventListener<T> | null
>>>>>>> 115cb15b
}

let defaultChangePropFilter: ChangePropFilter = <T>(x: T) => x
export const setDefaultChangePropFilter = (fn: ChangePropFilter) => {
  defaultChangePropFilter = fn
}

<<<<<<< HEAD
let defaultEventListenerWrapper: EventListenerWrapper = (elem, event, listener) =>
  listener.apply(elem, [event])
export const setDefaultEventListenerWrapper = (fn: EventListenerWrapper) => {
  defaultEventListenerWrapper = fn
}
=======
const defaultEventListenerWrapper: EventListenerWrapper = (elem, evName, listener) => (e) =>
  listener.call(elem.ownerShadowRoot?.getHostNode().getMethodCaller(), e)
>>>>>>> 115cb15b

type TmplArgs = {
  key?: number | string
  keyList?: RangeListManager
  dynEvListeners?: {
    [name: string]: EventListener<unknown> | null
  }
  dynamicSlotNameMatched?: boolean
  changeProp?: {
    [name: string]: {
      listener: ChangePropListener<unknown>
      oldValue: unknown
    }
  }
}
export type TmplDevArgs = {
  A?: string[] // active attributes
}
export type TmplNode = Node & { _$wxTmplArgs?: TmplArgs; _$wxTmplDevArgs?: TmplDevArgs }

export const getTmplArgs = (elem: Node): TmplArgs => {
  const node = elem as TmplNode
  // eslint-disable-next-line no-return-assign
  return (node._$wxTmplArgs = node._$wxTmplArgs || {})
}

export const getTmplDevArgs = (elem: Node): TmplDevArgs => {
  const node = elem as TmplNode
  // eslint-disable-next-line no-return-assign
  return (node._$wxTmplDevArgs = node._$wxTmplDevArgs || {})
}

export const dataValueToString = (v: DataValue): string => {
  if (v === null || v === undefined) {
    return ''
  }
  return String(v)
}

const dashToCamelCase = (dash: string): string => {
  const ret = dash.replace(/-(.|$)/g, (s) => (s[1] ? s[1].toUpperCase() : ''))
  return ret
}

export type ProcGen = (
  wrapper: ProcGenWrapper,
  isCreation: boolean,
  data: DataValue,
  dataUpdatePathTree: UpdatePathTreeRoot,
) => {
  C: DefineChildren
  B?: { [field: string]: BindingMapGen[] }
}

export type ProcGenEnv = {
  group: (name: string) => ProcGen
  list: ProcGenGroupList
}

export type BindingMapGen = (
  data: DataValue,
  elementUpdated: (elem: Element) => void,
  updateText: (node: TextNode, content: string) => void,
) => void

export type DefineChildren = (
  isCreation: boolean,
  defineTextNode: DefineTextNode,
  defineElement: DefineElement,
  defineIfGroup: DefineIfGroup,
  defineForLoop: DefineForLoop,
  defineSlot: DefineSlot,
  definePureVirtualNode: DefinePureVirtualNode,
  dynamicSlotValues: { [name: string]: unknown } | undefined,
  slotValueUpdatePathTrees: UpdatePathTreeNode | undefined,
) => void

type DefineTextNode = (text: string | undefined, textInit?: (elem: TextNode) => boolean) => void

type DefineElement = (
  tag: string,
  genericImpls: { [key: string]: string },
  propertyInit: (elem: Element, isCreation: boolean) => void,
  children: DefineChildren,
  slot?: string,
  dynamicSlotValueNames?: string[],
) => void

type DefineIfGroup = (branchKey: number | string, branchFunc: DefineChildren) => void

type DefineForLoop = (
  list: DataValue[],
  key: string | null,
  oriListUpdatePathTree: UpdatePathTreeRoot,
  lvaluePath: DataPath | null,
  itemCallback: (
    isCreation: boolean,
    item: DataValue,
    index: number | string,
    itemUpdatePathTree: UpdatePathTreeRoot,
    indexUpdatePathTree: UpdatePathTreeRoot,
    itemLvaluePath: DataPath | null,
    defineTextNode: DefineTextNode,
    defineElement: DefineElement,
    defineIfGroup: DefineIfGroup,
    defineForLoop: DefineForLoop,
    defineSlot: DefineSlot,
    definePureVirtualNode: DefinePureVirtualNode,
  ) => void,
) => void

type DefineSlot = (
  name: string | undefined,
  slotValueInit?: (elem: Element) => void,
  slot?: string,
) => void

type DefinePureVirtualNode = (children: DefineChildren, slot: string | undefined) => void

export class ProcGenWrapper {
  shadowRoot: ShadowRoot
  procGen: ProcGen
  fallbackListenerOnNativeNode: boolean
  bindingMapDisabled = false
  changePropFilter: ChangePropFilter = defaultChangePropFilter
  eventListenerWrapper: EventListenerWrapper = defaultEventListenerWrapper

  constructor(shadowRoot: ShadowRoot, procGen: ProcGen, fallbackListenerOnNativeNode: boolean) {
    this.shadowRoot = shadowRoot
    this.procGen = procGen
    this.fallbackListenerOnNativeNode = fallbackListenerOnNativeNode
  }

  create(data: DataValue): { [field: string]: BindingMapGen[] } | undefined {
    const { shadowRoot, procGen } = this
    const children = procGen(this, true, data, undefined)
    this.handleChildrenCreationAndInsert(children.C, shadowRoot, undefined, undefined)
    return children.B
  }

  update(data: DataValue, dataUpdatePathTree: UpdatePathTreeRoot): void {
    const { shadowRoot, procGen } = this
    const children = procGen(this, false, data, dataUpdatePathTree)
    this.handleChildrenUpdate(children.C, shadowRoot, undefined, undefined)
  }

  bindingMapUpdate(
    field: string,
    data: DataValue,
    bindingMapGenList: { [field: string]: BindingMapGen[] },
  ): boolean {
    if (this.bindingMapDisabled) return false
    const updaters = bindingMapGenList[field]
    if (!updaters) return false
    let prevElement: Element | null = null
    for (let i = 0; i < updaters.length; i += 1) {
      const bindingMapGen = updaters[i]!
      bindingMapGen(
        data,
        // eslint-disable-next-line no-loop-func
        (elem: Element) => {
          if (prevElement !== null && elem !== prevElement) {
            if (isComponent(prevElement)) {
              if (prevElement.hasPendingChanges()) {
                const nodeDataProxy = Component.getDataProxy(prevElement)
                nodeDataProxy.applyDataUpdates(true)
              }
            }
          }
          prevElement = elem
        },
        (elem: TextNode, v: string) => {
          elem.textContent = v
        },
      )
    }
    const elem = prevElement as Element | null
    if (elem !== null) {
      if (isComponent(elem)) {
        if (elem.hasPendingChanges()) {
          const nodeDataProxy = Component.getDataProxy(elem)
          nodeDataProxy.applyDataUpdates(true)
        }
      }
    }
    return true
  }

  handleChildrenCreation(
    children: DefineChildren,
    slotElement: Element | undefined,
    dynamicSlotName: string | undefined,
  ): Node[] {
    const childNodes: Node[] = []
    children(
      true,

      // text node
      (textContent: string | undefined, textInit?: (elem: TextNode) => void) => {
        if (slotElement && dynamicSlotName !== '') {
          const elem = this.createDynamicPlaceholder(slotElement)
          childNodes.push(elem)
          return
        }
        const elem = this.shadowRoot.createTextNode(textContent)
        elem.destroyBackendElementOnRemoval()
        if (slotElement) Element.setSlotElement(elem, slotElement)
        if (textInit) textInit(elem)
        childNodes.push(elem)
      },

      // component or native node
      (
        tagName: string,
        genericImpls: { [key: string]: string },
        propertyInit: (elem: Element, isCreation: boolean) => void,
        children: DefineChildren,
        slot?: string,
        dynamicSlotValueNames?: string[],
      ) => {
        if (slotElement && dynamicSlotName !== (slot || '')) {
          const elem = this.createDynamicPlaceholder(slotElement)
          childNodes.push(elem)
          return
        }
        const elem = this.createCommonElement(
          tagName,
          genericImpls,
          propertyInit,
          children,
          dynamicSlotValueNames,
        )
        if (slotElement) {
          Element.setSlotElement(elem, slotElement)
          const tmplArgs = getTmplArgs(elem)
          tmplArgs.dynamicSlotNameMatched = true
        } else if (slot !== undefined) {
          elem.slot = slot
        }
        childNodes.push(elem)
      },

      // wx:if node or template-is node
      (branchKey: number | string, branchFunc: DefineChildren) => {
        const elem = this.shadowRoot.createVirtualNode('wx:if')
        elem.destroyBackendElementOnRemoval()
        Element.setInheritSlots(elem)
        if (slotElement) Element.setSlotElement(elem, slotElement)
        const tmplArgs = getTmplArgs(elem)
        tmplArgs.key = branchKey
        this.handleChildrenCreationAndInsert(branchFunc, elem, slotElement, dynamicSlotName)
        childNodes.push(elem)
      },

      // wx:for node
      (
        list: DataValue[],
        key: string | null,
        oriListUpdatePathTree: UpdatePathTreeRoot,
        lvaluePath: DataPath | null,
        itemCallback: (
          isCreation: boolean,
          item: DataValue,
          index: number | string,
          itemUpdatePathTree: UpdatePathTreeRoot,
          indexUpdatePathTree: UpdatePathTreeRoot,
          itemLvaluePath: DataPath | null,
          defineTextNode: DefineTextNode,
          defineElement: DefineElement,
          defineIfGroup: DefineIfGroup,
          defineForLoop: DefineForLoop,
          defineSlot: DefineSlot,
          definePureVirtualNode: DefinePureVirtualNode,
        ) => void,
      ) => {
        const shadowRoot = this.shadowRoot
        const elem = shadowRoot.createVirtualNode('wx:for')
        elem.destroyBackendElementOnRemoval()
        Element.setInheritSlots(elem)
        if (slotElement) Element.setSlotElement(elem, slotElement)
        const tmplArgs = getTmplArgs(elem)
        tmplArgs.keyList = new RangeListManager(
          key,
          list,
          elem,
          shadowRoot,
          (item: DataValue, index: number | string): VirtualNode => {
            const childNode = shadowRoot.createVirtualNode('wx:for-item')
            childNode.destroyBackendElementOnRemoval()
            Element.setInheritSlots(childNode)
            if (slotElement) Element.setSlotElement(elem, slotElement)
            this.handleChildrenCreationAndInsert(
              (
                isCreation,
                defineTextNode,
                defineElement,
                defineIfGroup,
                defineForLoop,
                defineSlot,
                definePureVirtualNode,
              ) => {
                itemCallback(
                  true,
                  item,
                  index,
                  undefined,
                  undefined,
                  lvaluePath ? [...lvaluePath, index] : null,
                  defineTextNode,
                  defineElement,
                  defineIfGroup,
                  defineForLoop,
                  defineSlot,
                  definePureVirtualNode,
                )
              },
              childNode,
              slotElement,
              dynamicSlotName,
            )
            return childNode
          },
        )
        childNodes.push(elem)
      },

      // slot node
      (slotName: string | undefined, slotValueInit?: (elem: Element) => void, slot?: string) => {
        const elem = this.shadowRoot.createVirtualNode('slot')
        elem.destroyBackendElementOnRemoval()
        Element.setSlotName(elem, dataValueToString(slotName))
        if (slotElement) {
          Element.setSlotElement(elem, slotElement)
        } else if (slot !== undefined) {
          elem.slot = slot
        }
        if (slotValueInit) slotValueInit(elem)
        childNodes.push(elem)
      },

      // other virtual node
      (children: DefineChildren, slot: string | undefined) => {
        if (slot !== undefined) {
          if (slotElement) {
            if (dynamicSlotName! === slot) {
              const elem = this.shadowRoot.createVirtualNode('virtual')
              elem.destroyBackendElementOnRemoval()
              Element.setSlotElement(elem, slotElement)
              const tmplArgs = getTmplArgs(elem)
              tmplArgs.dynamicSlotNameMatched = true
              this.handleChildrenCreationAndInsert(children, elem, undefined, undefined)
              childNodes.push(elem)
            } else {
              const elem = this.createDynamicPlaceholder(slotElement)
              childNodes.push(elem)
            }
          } else {
            const elem = this.shadowRoot.createVirtualNode('virtual')
            elem.destroyBackendElementOnRemoval()
            elem.slot = slot
            this.handleChildrenCreationAndInsert(children, elem, undefined, undefined)
            childNodes.push(elem)
          }
        } else {
          const elem = this.shadowRoot.createVirtualNode('virtual')
          elem.destroyBackendElementOnRemoval()
          Element.setInheritSlots(elem)
          if (slotElement) Element.setSlotElement(elem, slotElement)
          this.handleChildrenCreationAndInsert(children, elem, slotElement, dynamicSlotName)
          childNodes.push(elem)
        }
      },
      undefined,
      undefined,
    )
    return childNodes
  }

  private handleChildrenCreationAndInsert(
    children: DefineChildren,
    parentNode: Element,
    slotElement: Element | undefined,
    dynamicSlotName: string | undefined,
  ): void {
    const childNodes = this.handleChildrenCreation(children, slotElement, dynamicSlotName)
    if (childNodes.length) parentNode.insertChildren(childNodes, -1)
  }

  handleChildrenUpdate(
    children: DefineChildren,
    parentNode: Element,
    slotElement: Element | undefined,
    dynamicSlotName: string | undefined,
  ): void {
    let index = 0
    const childNodes = slotElement
      ? slotElement.slotNodes!.filter((node) => node.parentNode === parentNode)
      : parentNode.childNodes
    children(
      false,

      // text node
      (textContent: string | undefined) => {
        const elem = childNodes[index] as TextNode
        index += 1
        if (!elem) return
        if (slotElement) {
          const tmplArgs = getTmplArgs(elem)
          if (!tmplArgs.dynamicSlotNameMatched) {
            return
          }
        }
        if (textContent !== undefined) {
          elem.textContent = textContent
        }
      },

      // component or native node
      (
        tagName: string,
        genericImpls: { [key: string]: string },
        propertyInit: (elem: Element, isCreation: boolean) => void,
        children: DefineChildren,
        slot?: string,
        dynamicSlotValueNames?: string[],
      ) => {
        const elem = childNodes[index] as Element
        index += 1
        if (!elem) return
        if (slotElement) {
          const tmplArgs = getTmplArgs(elem)
          if (dynamicSlotName! === (slot || '')) {
            if (!tmplArgs.dynamicSlotNameMatched) {
              const newElem = this.createCommonElement(
                tagName,
                genericImpls,
                propertyInit,
                children,
                dynamicSlotValueNames,
              )
              Element.setSlotElement(newElem, slotElement)
              const newTmplArgs = getTmplArgs(newElem)
              newTmplArgs.dynamicSlotNameMatched = true
              parentNode.replaceChild(newElem, elem)
              return
            }
          } else {
            if (tmplArgs.dynamicSlotNameMatched) {
              const newElem = this.createDynamicPlaceholder(slotElement)
              parentNode.replaceChild(newElem, elem)
            }
            return
          }
        }
        propertyInit(elem, false)
        let dynSlot = false
        if (isComponent(elem)) {
          const sr = this.dynamicSlotUpdate(elem, dynamicSlotValueNames, children)
          if (sr) dynSlot = true
          if (elem.hasPendingChanges()) {
            const nodeDataProxy = Component.getDataProxy(elem)
            nodeDataProxy.applyDataUpdates(true)
          }
          sr?.applySlotUpdates()
        }
        if (!slotElement) {
          if (slot !== undefined) elem.slot = slot
        }
        if (!dynSlot) {
          this.handleChildrenUpdate(children, elem, undefined, undefined)
        }
      },

      // wx:if node or template-is node
      (branchKey: number | string, branchFunc: DefineChildren) => {
        const elem = childNodes[index] as Element
        index += 1
        if (!elem) return
        const prevTmplArgs = getTmplArgs(elem)
        if (prevTmplArgs.key === branchKey) {
          this.handleChildrenUpdate(branchFunc, elem, slotElement, dynamicSlotName)
        } else {
          const newElem = this.shadowRoot.createVirtualNode('wx:if')
          newElem.destroyBackendElementOnRemoval()
          Element.setInheritSlots(newElem)
          if (slotElement) Element.setSlotElement(newElem, slotElement)
          const tmplArgs = getTmplArgs(newElem)
          prevTmplArgs.key = tmplArgs.key = branchKey
          this.handleChildrenCreationAndInsert(branchFunc, newElem, slotElement, dynamicSlotName)
          if (slotElement) parentNode.replaceChild(newElem, elem)
          else parentNode.replaceChildAt(newElem, index - 1)
        }
      },

      // wx:for node
      (
        list: DataValue[],
        key: string | null,
        oriListUpdatePathTree: UpdatePathTreeRoot,
        lvaluePath: DataPath | null,
        itemCallback: (
          isCreation: boolean,
          item: DataValue,
          index: number | string,
          itemUpdatePathTree: UpdatePathTreeRoot,
          indexUpdatePathTree: UpdatePathTreeRoot,
          itemLvaluePath: DataPath | null,
          defineTextNode: DefineTextNode,
          defineElement: DefineElement,
          defineIfGroup: DefineIfGroup,
          defineForLoop: DefineForLoop,
          defineSlot: DefineSlot,
          definePureVirtualNode: DefinePureVirtualNode,
        ) => void,
      ) => {
        const elem = childNodes[index] as Element
        index += 1
        if (!elem) return
        const tmplArgs = getTmplArgs(elem)
        const keyListManager = tmplArgs.keyList!
        keyListManager.diff(
          list,
          oriListUpdatePathTree,
          elem,
          (item: DataValue, index: number | string): VirtualNode => {
            const childNode = this.shadowRoot.createVirtualNode('wx:for-item')
            childNode.destroyBackendElementOnRemoval()
            Element.setInheritSlots(childNode)
            if (slotElement) Element.setSlotElement(elem, slotElement)
            this.handleChildrenCreationAndInsert(
              (
                isCreation,
                defineTextNode,
                defineElement,
                defineIfGroup,
                defineForLoop,
                defineSlot,
                definePureVirtualNode,
              ) => {
                itemCallback(
                  true,
                  item,
                  index,
                  undefined,
                  undefined,
                  lvaluePath ? [...lvaluePath, index] : null,
                  defineTextNode,
                  defineElement,
                  defineIfGroup,
                  defineForLoop,
                  defineSlot,
                  definePureVirtualNode,
                )
              },
              childNode,
              slotElement,
              dynamicSlotName,
            )
            return childNode
          },
          (
            item: DataValue,
            index: string | number,
            updatePathTree: UpdatePathTreeRoot,
            indexChanged: boolean,
            childNode: Element | undefined,
          ) => {
            if (!childNode) return
            this.handleChildrenUpdate(
              (
                isCreation,
                defineTextNode,
                defineElement,
                defineIfGroup,
                defineForLoop,
                defineSlot,
                definePureVirtualNode,
              ) => {
                itemCallback(
                  false,
                  item,
                  index,
                  updatePathTree,
                  indexChanged ? true : undefined,
                  lvaluePath ? [...lvaluePath, index] : null,
                  defineTextNode,
                  defineElement,
                  defineIfGroup,
                  defineForLoop,
                  defineSlot,
                  definePureVirtualNode,
                )
              },
              childNode,
              slotElement,
              dynamicSlotName,
            )
          },
        )
      },

      // slot node
      (slotName: string | undefined, slotValueInit?: (elem: Element) => void, slot?: string) => {
        const elem = childNodes[index] as Element
        index += 1
        if (!elem) return
        if (slotName !== undefined) {
          Element.setSlotName(elem, dataValueToString(slotName))
        }
        if (!slotElement) {
          if (slot !== undefined) elem.slot = slot
        }
        if (slotValueInit) slotValueInit(elem)
        this.shadowRoot.applySlotValueUpdates(elem)
      },

      // other virtual node
      (children: DefineChildren, slot: string | undefined) => {
        const elem = childNodes[index] as Element
        index += 1
        if (!elem) return
        if (slot !== undefined) {
          if (slotElement) {
            const tmplArgs = getTmplArgs(elem)
            if (dynamicSlotName! === slot) {
              if (tmplArgs.dynamicSlotNameMatched) {
                this.handleChildrenUpdate(children, elem, undefined, undefined)
              } else {
                const newElem = this.shadowRoot.createVirtualNode('virtual')
                newElem.destroyBackendElementOnRemoval()
                Element.setSlotElement(newElem, slotElement)
                const newTmplArgs = getTmplArgs(newElem)
                newTmplArgs.dynamicSlotNameMatched = true
                this.handleChildrenCreationAndInsert(children, newElem, undefined, undefined)
                parentNode.replaceChild(newElem, elem)
              }
            } else {
              if (tmplArgs.dynamicSlotNameMatched) {
                const newElem = this.createDynamicPlaceholder(slotElement)
                parentNode.replaceChild(newElem, elem)
              }
            }
          } else {
            elem.slot = slot
            this.handleChildrenUpdate(children, elem, undefined, undefined)
          }
        } else {
          this.handleChildrenUpdate(children, elem, slotElement, dynamicSlotName)
        }
      },
      undefined,
      undefined,
    )
  }

  private dynamicSlotUpdate(
    elem: GeneralComponent,
    dynamicSlotValueNames: string[] | undefined,
    children: DefineChildren,
  ): ShadowRoot | null {
    const sr = elem.getShadowRoot()
    if (sr?.getSlotMode() === SlotMode.Dynamic) {
      sr.setDynamicSlotHandler(
        dynamicSlotValueNames || [],
        (slots) => {
          const childNodes: Node[] = []
          for (let i = 0; i < slots.length; i += 1) {
            const { slot, name: slotName, slotValues } = slots[i]!
            const slotChildNodes = this.handleChildrenCreation(
              (
                isCreation,
                defineTextNode,
                defineElement,
                defineIfGroup,
                defineForLoop,
                defineSlot,
                definePureVirtualNode,
              ) => {
                children(
                  true,
                  defineTextNode,
                  defineElement,
                  defineIfGroup,
                  defineForLoop,
                  defineSlot,
                  definePureVirtualNode,
                  slotValues,
                  undefined,
                )
              },
              slot,
              slotName,
            )
            childNodes.push(...slotChildNodes)
          }
          if (childNodes.length) elem.insertChildren(childNodes, -1)
        },
        (slots) => {
          if (!slots.length || !slots[0]!.slotNodes!.length) return
          slots.sort(
            (slot1, slot2) => slot1.slotNodes![0]!.parentIndex - slot2.slotNodes![0]!.parentIndex,
          )
          let l = -Infinity
          let r = -Infinity
          for (let i = 0; i < slots.length; i += 1) {
            const slotNodes = slots[i]!.slotNodes!
            const firstIndex = slotNodes[0]!.parentIndex
            if (r === firstIndex) {
              r = firstIndex + slotNodes.length
            } else {
              if (l >= 0) {
                elem.removeChildren(l, r - l)
              }
              l = firstIndex
              r = firstIndex + slotNodes.length
            }
          }
          if (l >= 0) elem.removeChildren(l, r - l)
        },
        (slot, slotValues, slotValueUpdatePathTrees) => {
          const slotName = slot._$slotName || ''
          this.handleChildrenUpdate(
            (
              isCreation,
              defineTextNode,
              defineElement,
              defineIfGroup,
              defineForLoop,
              defineSlot,
              definePureVirtualNode,
            ) => {
              children(
                false,
                defineTextNode,
                defineElement,
                defineIfGroup,
                defineForLoop,
                defineSlot,
                definePureVirtualNode,
                slotValues,
                slotValueUpdatePathTrees,
              )
            },
            elem,
            slot,
            slotName,
          )
        },
      )
      return sr
    }
    return null
  }

  private createDynamicPlaceholder(slotElement: Element): Element {
    const elem = this.shadowRoot.createVirtualNode('virtual')
    elem.destroyBackendElementOnRemoval()
    Element.setSlotElement(elem, slotElement)
    const tmplArgs = getTmplArgs(elem)
    tmplArgs.dynamicSlotNameMatched = false
    return elem
  }

  private checkFallbackEventListener(
    elem: Element,
    camelName: string,
    value: unknown,
    generalLvaluePath?: DataPath | null,
  ): boolean {
    if (camelName.startsWith('bind')) {
      this.v(
        elem,
        camelName.slice('bind'.length),
        value,
        false,
        false,
        false,
        true,
        generalLvaluePath,
      )
    } else if (camelName.startsWith('captureBind')) {
      this.v(
        elem,
        camelName.slice('captureBind'.length),
        value,
        false,
        false,
        true,
        true,
        generalLvaluePath,
      )
    } else if (camelName.startsWith('catch')) {
      this.v(
        elem,
        camelName.slice('catch'.length),
        value,
        true,
        false,
        false,
        true,
        generalLvaluePath,
      )
    } else if (camelName.startsWith('captureCatch')) {
      this.v(
        elem,
        camelName.slice('captureCatch'.length),
        value,
        true,
        false,
        true,
        true,
        generalLvaluePath,
      )
    } else if (camelName.startsWith('on')) {
      this.v(
        elem,
        camelName.slice('on'.length),
        value,
        false,
        false,
        false,
        true,
        generalLvaluePath,
      )
    } else {
      return false
    }
    return true
  }

  private createCommonElement(
    tagName: string,
    genericImpls: { [key: string]: string },
    propertyInit: (elem: Element, isCreation: boolean) => void,
    children: DefineChildren,
    dynamicSlotValueNames: string[] | undefined,
  ): Element {
    let dynSlot = false
    const initPropValues = (elem: GeneralComponent | NativeNode) => {
      const sr = isComponent(elem)
        ? this.dynamicSlotUpdate(elem, dynamicSlotValueNames, children)
        : null
      if (sr) dynSlot = true
      propertyInit(elem, true)
      if (isComponent(elem)) {
        if (elem.hasPendingChanges()) {
          const nodeDataProxy = Component.getDataProxy(elem)
          nodeDataProxy.applyDataUpdates(true)
        }
        sr?.applySlotUpdates()
      }
    }
    const placeholderCallback = () => {
      const replacer = this.shadowRoot.createComponent(
        tagName,
        tagName,
        genericImpls,
        undefined,
        initPropValues,
      )
      replacer.destroyBackendElementOnRemoval()
      const replacerShadowRoot = (replacer as GeneralComponent).getShadowRoot()
      const elemShadowRoot = isComponent(elem) ? elem.getShadowRoot() : null
      const isElemDynamicSlots = elemShadowRoot?.getSlotMode() === SlotMode.Dynamic
      const isReplacerDynamicSlots = replacerShadowRoot?.getSlotMode() === SlotMode.Dynamic
      if (isReplacerDynamicSlots !== isElemDynamicSlots) {
        dispatchError(
          new Error(
            `The "dynamicSlots" option of component <${replacer.is}> and its placeholder <${elem.is}> should be the same.`,
          ),
          '[render]',
          isComponent(replacer) ? replacer : replacer.is,
        )
      } else if (isReplacerDynamicSlots) {
        elem.parentNode?.replaceChild(replacer, elem)
      } else {
        elem.selfReplaceWith(replacer)
      }
    }
    const elem = this.shadowRoot.createComponent(
      tagName,
      tagName,
      genericImpls,
      placeholderCallback,
      initPropValues,
    )
    elem.destroyBackendElementOnRemoval()
    if (dynSlot) {
      this.bindingMapDisabled = true // IDEA better binding map disable detection
    } else {
      this.handleChildrenCreationAndInsert(children, elem, undefined, undefined)
    }
    return elem
  }

  // set slot
  // (not used any more, leaving for compatibilities)
  s(elem: Element, v: string) {
    elem.slot = v
  }

  // set slot value
  l(elem: Element, name: string, value: unknown, generalLvaluePath?: DataPath | null) {
    if (this.shadowRoot.getSlotMode() === SlotMode.Dynamic) {
      this.shadowRoot.replaceSlotValue(elem, name, value)
    } else {
      // compatibilities for legacy event binding syntax
      if (!this.checkFallbackEventListener(elem, name, value, generalLvaluePath)) {
        triggerWarning(
          `"${name}" is not a valid event binding or slot value`,
          elem.ownerShadowRoot?.getHostNode(),
          elem,
        )
      }
    }
  }

  // set id
  i(elem: Element, v: string) {
    elem.id = v
  }

  // set class or external classes named `class`
  c(elem: Element, v: string | string[]) {
    if (isComponent(elem)) {
      // "class" itself can also be an external class
      const hasExternalClass = elem.hasExternalClass('class')
      if (hasExternalClass) {
        elem.setExternalClass('class', v)
      }
    }
    elem.setNodeClass(v)
  }

  // set style or property named `style`
  y(elem: Element, v: string) {
    if (isComponent(elem) && Component.hasProperty(elem, 'style')) {
      const nodeDataProxy = Component.getDataProxy(elem)
      const camelName = dashToCamelCase('style')
      nodeDataProxy.replaceProperty(camelName, v)
    } else {
      elem.setNodeStyle(dataValueToString(v), StyleSegmentIndex.MAIN)
    }
  }

  // set dataset
  d(elem: Element, name: string, v: unknown) {
    elem.setDataset(name, v)
  }

  // set mark
  m(elem: Element, name: string, v: unknown) {
    elem.setMark(name, v)
  }

  // set event handler
  v(
    elem: Element,
    evName: string,
    v: unknown,
    final: boolean,
    mutated: boolean,
    capture: boolean,
    isDynamic: boolean,
    generalLvaluePath?: DataPath | null,
  ) {
    const handler = typeof v === 'function' ? v : dataValueToString(v)
    const listener = this.eventListenerWrapper(
      elem,
      evName,
      function (this: any, ...args: any[]) {
        const host = elem.ownerShadowRoot!.getHostNode()
        const f = typeof handler === 'function' ? handler : Component.getMethod(host, handler)
        if (typeof f === 'function') {
          return f.call(this, ...args) as boolean | void
        }
        return undefined
      },
      final,
      mutated,
      capture,
      generalLvaluePath,
    )
    if (ENV.DEV) {
      Object.defineProperty(listener, 'name', {
        value: typeof handler === 'string' ? handler : handler.name,
      })
    }
    const evOptions = {
      final,
      mutated,
      capture,
      extraFields: { handler },
    }
    if (isDynamic) {
      const tmplArgs = getTmplArgs(elem)
      if (!tmplArgs.dynEvListeners) tmplArgs.dynEvListeners = {}
      const dynEvListeners = tmplArgs.dynEvListeners
      if (dynEvListeners[evName]) {
        elem.removeListener(evName, dynEvListeners[evName]!, evOptions)
      }
      dynEvListeners[evName] = listener
    }
    if (handler && listener) elem.addListener(evName, listener, evOptions)
  }

  // update a property or external class of a component, or an attribute of a native node
  r = (
    elem: Element,
    name: string,
    v: unknown,
    modelLvaluePath?: DataPath | null,
    generalLvaluePath?: DataPath | null,
  ) => {
    if (isComponent(elem)) {
      const nodeDataProxy = Component.getDataProxy(elem)
      const camelName = dashToCamelCase(name)
      if (nodeDataProxy.replaceProperty(camelName, v)) {
        if (modelLvaluePath !== undefined) {
          if (modelLvaluePath === null) {
            nodeDataProxy.setModelBindingListener(camelName, () => {})
          } else {
            nodeDataProxy.setModelBindingListener(camelName, (value) => {
              const host = elem.ownerShadowRoot!.getHostNode()
              const nodeDataProxy = Component.getDataProxy(host)
              nodeDataProxy.replaceDataOnPath(modelLvaluePath, value)
              nodeDataProxy.applyDataUpdates(false)
            })
          }
        }
        const tmplArgs = getTmplArgs(elem)
        if (tmplArgs.changeProp?.[name]) {
          const lv = tmplArgs.changeProp[name]!
          const oldValue = lv.oldValue
          if (oldValue !== v) {
            lv.oldValue = v
            const host = elem.ownerShadowRoot!.getHostNode()
            safeCallback(
              'Property Change Observer',
              lv.listener,
              host.getMethodCaller(),
              [v, oldValue, host, elem],
              elem,
            )
          }
        }
      } else if (elem.hasExternalClass(name)) {
        elem.setExternalClass(name, v as string)
      } else {
        // compatibilities for legacy event binding syntax
        if (!this.checkFallbackEventListener(elem, camelName, v, generalLvaluePath)) {
          triggerWarning(
            `"${camelName}" is not a valid property`,
            elem.ownerShadowRoot?.getHostNode(),
            elem,
          )
        }
      }
    } else if (isNativeNode(elem)) {
      if (this.fallbackListenerOnNativeNode) {
        // compatibilities for legacy event binding syntax
        const camelName = dashToCamelCase(name)
        if (!this.checkFallbackEventListener(elem, camelName, v, generalLvaluePath)) {
          elem.callAttributeFilter(camelName, v, (propName, newPropValue) => {
            elem.updateAttribute(propName, newPropValue)
          })
        }
      } else {
        elem.callAttributeFilter(name, v, (propName, newPropValue) => {
          elem.updateAttribute(propName, newPropValue)
        })
      }
      if (modelLvaluePath) {
        elem.setModelBindingListener(name, (value) => {
          const host = elem.ownerShadowRoot!.getHostNode()
          const nodeDataProxy = Component.getDataProxy(host)
          nodeDataProxy.replaceDataOnPath(modelLvaluePath, value)
          nodeDataProxy.applyDataUpdates(false)
        })
      }
    }
  }

  // update a attribute
  a(elem: Element, name: string, v: unknown) {
    elem.updateAttribute(name, v)
  }

  // set a worklet directive value
  wl(elem: Element, name: string, value: unknown) {
    if (isComponent(elem)) {
      elem.triggerWorkletChangeLifetime(name, value)
    } else {
      // TODO warn unused worklet
    }
  }

  // add a change property binding
  p(
    elem: Element,
    name: string,
    v: ChangePropListener<unknown>,
    generalLvaluePath?: DataPath | null,
  ) {
    if (isComponent(elem)) {
      if (Component.hasProperty(elem, name)) {
        const tmplArgs = getTmplArgs(elem)
        if (!tmplArgs.changeProp) {
          tmplArgs.changeProp = Object.create(null) as typeof tmplArgs.changeProp
        }
        tmplArgs.changeProp![name] = {
          listener: this.changePropFilter(v, generalLvaluePath),
          oldValue: (elem.data as { [k: string]: DataValue })[name],
        }
      }
    }
  }

  // set change properties filter
  setFnFilter(changePropFilter: ChangePropFilter) {
    this.changePropFilter = changePropFilter
  }

  // set event listener wrapper
  setEventListenerWrapper(eventListenerWrapper?: EventListenerWrapper) {
    if (typeof eventListenerWrapper === 'function') {
      this.eventListenerWrapper = eventListenerWrapper
    }
  }

  // get dev args object
  devArgs(elem: Element): TmplDevArgs {
    return getTmplDevArgs(elem)
  }
}

export const enum GeneralLvaluePathPrefix {
  Data = 0,
  Script = 1, // `abs_path` followed
  InlineScript = 2, // `abs_path` and `mod_name` followed
}<|MERGE_RESOLUTION|>--- conflicted
+++ resolved
@@ -43,12 +43,8 @@
     mutated: boolean,
     capture: boolean,
     generalLvaluePath?: DataPath | null,
-<<<<<<< HEAD
-  ): boolean | void
+  ): EventListener<T> | null
   isEventListenerWrapper?: true
-=======
-  ): EventListener<T> | null
->>>>>>> 115cb15b
 }
 
 let defaultChangePropFilter: ChangePropFilter = <T>(x: T) => x
@@ -56,16 +52,11 @@
   defaultChangePropFilter = fn
 }
 
-<<<<<<< HEAD
-let defaultEventListenerWrapper: EventListenerWrapper = (elem, event, listener) =>
-  listener.apply(elem, [event])
+let defaultEventListenerWrapper: EventListenerWrapper = (elem, evName, listener) => (e) =>
+  listener.call(elem.ownerShadowRoot?.getHostNode().getMethodCaller(), e)
 export const setDefaultEventListenerWrapper = (fn: EventListenerWrapper) => {
   defaultEventListenerWrapper = fn
 }
-=======
-const defaultEventListenerWrapper: EventListenerWrapper = (elem, evName, listener) => (e) =>
-  listener.call(elem.ownerShadowRoot?.getHostNode().getMethodCaller(), e)
->>>>>>> 115cb15b
 
 type TmplArgs = {
   key?: number | string
