--- conflicted
+++ resolved
@@ -1050,70 +1050,6 @@
     modelLvaluePath?: DataPath | null,
     generalLvaluePath?: DataPath | null,
   ) => {
-<<<<<<< HEAD
-    const checkFallbackEventListener = (camelName: string) => {
-      if (camelName.startsWith('bind')) {
-        this.v(
-          elem,
-          camelName.slice('bind'.length),
-          typeof v === 'function' ? (v as any) : dataValueToString(v),
-          false,
-          false,
-          false,
-          true,
-          generalLvaluePath,
-        )
-      } else if (camelName.startsWith('captureBind')) {
-        this.v(
-          elem,
-          camelName.slice('captureBind'.length),
-          typeof v === 'function' ? (v as any) : dataValueToString(v),
-          false,
-          false,
-          true,
-          true,
-          generalLvaluePath,
-        )
-      } else if (camelName.startsWith('catch')) {
-        this.v(
-          elem,
-          camelName.slice('catch'.length),
-          typeof v === 'function' ? (v as any) : dataValueToString(v),
-          true,
-          false,
-          false,
-          true,
-          generalLvaluePath,
-        )
-      } else if (camelName.startsWith('captureCatch')) {
-        this.v(
-          elem,
-          camelName.slice('captureCatch'.length),
-          typeof v === 'function' ? (v as any) : dataValueToString(v),
-          true,
-          false,
-          true,
-          true,
-          generalLvaluePath,
-        )
-      } else if (camelName.startsWith('on')) {
-        this.v(
-          elem,
-          camelName.slice('on'.length),
-          typeof v === 'function' ? (v as any) : dataValueToString(v),
-          false,
-          false,
-          false,
-          true,
-          generalLvaluePath,
-        )
-      } else {
-        return false
-      }
-      return true
-    }
-=======
->>>>>>> cf75abff
     if (isComponent(elem)) {
       const nodeDataProxy = Component.getDataProxy(elem)
       const camelName = dashToCamelCase(name)
@@ -1156,16 +1092,10 @@
       const camelName = dashToCamelCase(name)
       if (this.fallbackListenerOnNativeNode) {
         // compatibilities for legacy event binding syntax
-<<<<<<< HEAD
-        if (!checkFallbackEventListener(camelName)) {
+        if (!this.checkFallbackEventListener(elem, camelName, v, generalLvaluePath)) {
           elem.callAttributeFilter(camelName, v, (newPropValue) => {
             elem.updateAttribute(camelName, newPropValue)
           })
-=======
-        const camelName = dashToCamelCase(name)
-        if (!this.checkFallbackEventListener(elem, camelName, v, generalLvaluePath)) {
-          elem.updateAttribute(name, v)
->>>>>>> cf75abff
         }
       } else {
         elem.callAttributeFilter(camelName, v, (newPropValue) => {
