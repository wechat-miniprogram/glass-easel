import { type Element as GlassEaselElement } from '../element'
import { type EventBubbleStatus, type EventOptions, type MutLevel } from '../event'
import {
  type BackendMode,
  type BoundingClientRect,
  type IntersectionStatus,
  type MediaQueryStatus,
  type Observer,
} from './shared'
import type * as suggestedBackend from './suggested_backend_protocol'

export interface Context extends Partial<suggestedBackend.Context<Context>> {
  mode: BackendMode.Domlike
  destroy(): void
  getWindowWidth(): number
  getWindowHeight(): number
  getDevicePixelRatio(): number
  getTheme(): string
  registerStyleSheetContent(path: string, content: unknown): void
  appendStyleSheetPath(path: string, styleScope?: number): number
  disableStyleSheet(index: number): void
  render(cb: (err: Error | null) => void): void
  getRootNode(): Element
  document: {
    createElement(tagName: string): Element
    createTextNode(content: string): Element
    createDocumentFragment(): Element
  }
  associateValue(element: Element, value: GlassEaselElement): void
  onEvent(
    listener: (
      target: GlassEaselElement,
      type: string,
      detail: unknown,
      options: EventOptions,
    ) => EventBubbleStatus | void,
  ): void
  setListenerStats(element: Element, type: string, capture: boolean, mutLevel: MutLevel): void
  setElementEventDefaultPrevented(element: Element, type: string, enabled: boolean): void
  setModelBindingStat(
    element: Element,
    attributeName: string,
    listener: ((newValue: unknown) => void) | null,
  ): void
  createIntersectionObserver(
    targetElement: Element,
    relativeElement: Element | null,
    relativeElementMargin: string,
    thresholds: number[],
    listener: (res: IntersectionStatus) => void,
  ): Observer
  createMediaQueryObserver(
    status: MediaQueryStatus,
    listener: (res: { matches: boolean }) => void,
  ): Observer
  getContext(element: Element, cb: (res: unknown) => void): void
}

export interface Element extends Partial<suggestedBackend.Element> {
  _$wxArgs?: {
    modelListeners: { [name: string]: ((newValue: unknown) => void) | null }
  }
  appendChild(child: Element): void
  removeChild(child: Element, index?: number): void
  insertBefore(child: Element, before?: Element, index?: number): void
  replaceChild(child: Element, oldChild?: Element, index?: number): void
  tagName: string
  id: string
  classList: {
    add(elementClass: string): void
    remove(elementClass: string): void
  }
  setAttribute(name: string, value: unknown): void
  removeAttribute(name: string): void
  textContent: string
  nextSibling: Element | undefined
  childNodes: Element[]
  parentNode: Element | null
  getBoundingClientRect(): BoundingClientRect
  scrollLeft: number
  scrollTop: number
  scrollWidth: number
  scrollHeight: number
  __wxElement?: GlassEaselElement
  addEventListener<K extends keyof HTMLElementEventMap>(
    type: K,
    listener: (this: HTMLElement, ev: HTMLElementEventMap[K]) => unknown,
    options?: boolean | AddEventListenerOptions,
  ): void
  addEventListener(
    type: string,
    listener: EventListenerOrEventListenerObject,
    options?: boolean | AddEventListenerOptions,
  ): void
<<<<<<< HEAD
}

const DELEGATE_EVENTS = [
  'touchstart',
  'touchmove',
  'touchend',
  'touchcancel',
  'mousedown',
  'mousemove',
  'mouseout',
  'mouseover',
  'mouseup',
  'click',
]

export class CurrentWindowBackendContext implements Context {
  mode: BackendMode.Domlike = BackendMode.Domlike
  document = document as unknown as {
    createElement(tagName: string): Element
    createTextNode(content: string): Element
    createDocumentFragment(): Element
  }
  /* @internal */
  private _$styleSheets: HTMLElement[] = []
  /* @internal */
  private _$styleSheetRegistry = Object.create(null) as { [path: string]: string }
  /* @internal */
  private _$delegatedEventListeners = Object.create(null) as Record<string, true>
  /* @internal */
  private _$elementEventListeners = new WeakMap<Element, Record<string, true>>()
  /* @internal */
  private _$elementCaptureEventListeners = new WeakMap<Element, Record<string, true>>()
  /* @internal */
  private _$triggedEvents = new WeakSet<Event>()
  /* @internal */
  private _$eventListener?: (
    target: any,
    type: string,
    detail: any,
    options: EventOptions,
  ) => EventBubbleStatus | void

  destroy() {
    /* empty */
  }

  getWindowWidth(): number {
    return document.documentElement.clientWidth
  }

  getWindowHeight(): number {
    return document.documentElement.clientHeight
  }

  getDevicePixelRatio(): number {
    return window.devicePixelRatio
  }

  getTheme(): string {
    return 'light'
  }

  registerStyleSheetContent(path: string, content: unknown): void {
    this._$styleSheetRegistry[path] = String(content)
  }

  appendStyleSheetPath(path: string, styleScope?: number): number {
    const styleText = this._$styleSheetRegistry[path]
    if (styleText === undefined) throw new Error(`No style sheet registry "${path}"`)
    const s = document.createElement('style')
    s.type = 'text/css'
    s.innerHTML = styleText
    if (styleScope !== undefined) s.setAttribute('wx-style-scope', String(styleScope))
    document.head.appendChild(s)
    const id = this._$styleSheets.length
    this._$styleSheets.push(s)
    return id
  }

  disableStyleSheet(index: number) {
    const ss = this._$styleSheets[index]
    if (ss) document.head.removeChild(ss)
  }

  render(cb: (err: Error | null) => void) {
    window.requestAnimationFrame(() => {
      safeCallback('Render Callback', cb, this, [null])
    })
  }

  getRootNode(): Element {
    return document.body as unknown as Element
  }

  associateValue(element: Element, value: GlassEaselElement): void {
    element.__wxElement = value
  }

  onEvent(
    listener: (
      target: GlassEaselElement,
      type: string,
      detail: any,
      options: EventOptions,
    ) => EventBubbleStatus | void,
  ) {
    if (!this._$eventListener) {
      this._$initEvent()
    }
    this._$eventListener = listener
  }

  /* @internal */
  private _$getEventDetail(ev: Event) {
    const detail: { [key: string]: unknown } = {}
    let e: Event = ev
    while (Object.getPrototypeOf(e) !== Event.prototype) {
      const keys = Object.keys(e)
      for (let i = 0; i < keys.length; i += 1) {
        const key = keys[i]!
        if (typeof (ev as unknown as { [key: string]: unknown })[key] === 'function') continue
        detail[key] = (ev as unknown as { [key: string]: unknown })[key]
      }
      e = Object.getPrototypeOf(e) as Event
    }
    return detail
  }

  /* @internal */
  private _$trigger(ev: Event, type: string, detail: unknown, bubbles: boolean, composed: boolean) {
    if (!this._$eventListener || !ev.target) return

    let t: Element | null = ev.target as any as Element
    while (t && !t.__wxElement) t = t.parentNode
    if (!t) return

    const bubbleStatus = this._$eventListener(t.__wxElement!, type, detail, {
      originalEvent: ev,
      bubbles,
      composed,
      capturePhase: true,
    })
    if (bubbleStatus === EventBubbleStatus.NoDefault) {
      ev.preventDefault()
    }
  }

  /* @internal */
  private _$initEvent() {
    const TAP_DIST = 10

    const possibleTaps = Object.create(null) as { [id: number]: { x: number; y: number } }
    const SIMULATED_MOUSE_ID = -1
    let disableMouseEvents = false

    const handleTapStart = (
      _ev: Event,
      t: { identifier: number; clientX: number; clientY: number },
    ) => {
      possibleTaps[t.identifier] = {
        x: t.clientX,
        y: t.clientY,
      }
    }

    const handleTapMove = (
      ev: Event,
      t: { identifier: number; clientX: number; clientY: number },
    ) => {
      const id = t.identifier
      if (possibleTaps[id]) {
        const u = possibleTaps[id]!
        if (Math.abs(u.x - t.clientX) > TAP_DIST || Math.abs(u.y - t.clientY) > TAP_DIST) {
          delete possibleTaps[id]
          this._$trigger(ev, 'canceltap', u, true, true)
        }
      }
    }

    const handleTapEnd = (
      ev: Event,
      t: { identifier: number; clientX: number; clientY: number },
    ) => {
      const id = t.identifier
      if (possibleTaps[id]) {
        const u = possibleTaps[id]!
        delete possibleTaps[id]
        if (Math.abs(u.x - t.clientX) > TAP_DIST || Math.abs(u.y - t.clientY) > TAP_DIST) {
          this._$trigger(ev, 'canceltap', u, true, true)
        } else {
          this._$trigger(ev, 'tap', u, true, true)
        }
      }
    }

    const handleTapCancel = (
      ev: Event,
      t: { identifier: number; clientX: number; clientY: number },
    ) => {
      const id = t.identifier
      if (possibleTaps[id]) {
        const u = possibleTaps[id]!
        delete possibleTaps[id]
        this._$trigger(ev, 'canceltap', u, true, true)
      }
    }

    document.body.addEventListener(
      'touchstart',
      (ev) => {
        this._$trigger(ev, 'touchstart', this._$getEventDetail(ev), ev.bubbles, ev.composed)
        disableMouseEvents = true
        const changedTouches = ev.changedTouches
        for (let i = 0; i < changedTouches.length; i += 1) {
          handleTapStart(ev, changedTouches[i]!)
        }
      },
      { capture: true },
    )
    document.body.addEventListener(
      'touchmove',
      (ev) => {
        this._$trigger(ev, 'touchmove', this._$getEventDetail(ev), ev.bubbles, ev.composed)
        const changedTouches = ev.changedTouches
        for (let i = 0; i < changedTouches.length; i += 1) {
          handleTapMove(ev, changedTouches[i]!)
        }
      },
      { capture: true },
    )
    document.body.addEventListener(
      'touchend',
      (ev) => {
        this._$trigger(ev, 'touchend', this._$getEventDetail(ev), ev.bubbles, ev.composed)
        const changedTouches = ev.changedTouches
        for (let i = 0; i < changedTouches.length; i += 1) {
          handleTapEnd(ev, changedTouches[i]!)
        }
      },
      { capture: true },
    )
    document.body.addEventListener(
      'touchcancel',
      (ev) => {
        this._$trigger(ev, 'touchcancel', this._$getEventDetail(ev), ev.bubbles, ev.composed)
        const changedTouches = ev.changedTouches
        for (let i = 0; i < changedTouches.length; i += 1) {
          handleTapCancel(ev, changedTouches[i]!)
        }
      },
      { capture: true },
    )
    document.body.addEventListener(
      'mousedown',
      (ev) => {
        this._$trigger(ev, 'mousedown', this._$getEventDetail(ev), ev.bubbles, ev.composed)
        if (disableMouseEvents) return
        handleTapStart(ev, {
          identifier: SIMULATED_MOUSE_ID,
          clientX: ev.clientX,
          clientY: ev.clientY,
        })
      },
      { capture: true },
    )
    document.body.addEventListener(
      'mousemove',
      (ev) => {
        this._$trigger(ev, 'mousemove', this._$getEventDetail(ev), ev.bubbles, ev.composed)
        if (disableMouseEvents) return
        handleTapMove(ev, {
          identifier: SIMULATED_MOUSE_ID,
          clientX: ev.clientX,
          clientY: ev.clientY,
        })
      },
      { capture: true },
    )
    document.body.addEventListener(
      'mouseup',
      (ev) => {
        this._$trigger(ev, 'mouseup', this._$getEventDetail(ev), ev.bubbles, ev.composed)
        if (disableMouseEvents) return
        handleTapEnd(ev, {
          identifier: SIMULATED_MOUSE_ID,
          clientX: ev.clientX,
          clientY: ev.clientY,
        })
      },
      { capture: true },
    )
    const listeners = this._$delegatedEventListeners
    listeners.touchstart = true
    listeners.touchmove = true
    listeners.touchend = true
    listeners.mousedown = true
    listeners.mousemove = true
    listeners.mouseup = true
  }

  setElementEventDefaultPrevented(element: Element, type: string, _enabled: boolean): void {
    // for non-passive events,
    // the default-prevented status can also be found in `EventBubbleStatus` ,
    // so there is nothing to do with non-passive events.
    if (!element) return

    const shouldDelegate = DELEGATE_EVENTS.includes(type)

    if (shouldDelegate) {
      if (this._$delegatedEventListeners[type]) return
      this._$delegatedEventListeners[type] = true

      document.body.addEventListener(
        type,
        (ev) => {
          this._$trigger(ev, type, this._$getEventDetail(ev), ev.bubbles, ev.composed)
        },
        { capture: true },
      )
      return
    }

    if (!this._$elementEventListeners.has(element)) {
      this._$elementEventListeners.set(element, Object.create(null))
    }
    const listeners = this._$elementEventListeners.get(element)!
    if (listeners[type]) return
    listeners[type] = true

    element.addEventListener(type, (ev) => {
      if (this._$triggedEvents.has(ev)) return
      this._$triggedEvents.add(ev)
      this._$trigger(ev, type, this._$getEventDetail(ev), ev.bubbles, ev.composed)
    })
  }

  setListenerStats(element: Element, type: string, capture: boolean, mutLevel: MutLevel): void {
    // for non-passive events,
    // the default-prevented status can also be found in `EventBubbleStatus` ,
    // so there is nothing to do with non-passive events.
    if (!element) return

    const shouldDelegate = DELEGATE_EVENTS.includes(type)
    const defaultPrevented = mutLevel === MutLevel.Final

    if (shouldDelegate) {
      if (this._$delegatedEventListeners[type]) return
      this._$delegatedEventListeners[type] = true

      document.body.addEventListener(
        type,
        (ev) => {
          if (defaultPrevented) ev.preventDefault()
          this._$trigger(ev, type, this._$getEventDetail(ev), ev.bubbles, ev.composed)
        },
        { capture: true },
      )
      return
    }

    const elementEventListeners = capture
      ? this._$elementCaptureEventListeners
      : this._$elementEventListeners
    if (!elementEventListeners.has(element)) elementEventListeners.set(element, Object.create(null))
    const listeners = elementEventListeners.get(element)!
    if (listeners[type]) return
    listeners[type] = true

    element.addEventListener(type, (ev) => {
      if (this._$triggedEvents.has(ev)) return
      this._$triggedEvents.add(ev)
      if (defaultPrevented) ev.preventDefault()
      this._$trigger(ev, type, this._$getEventDetail(ev), ev.bubbles, ev.composed)
    })
  }

  setModelBindingStat(
    element: Element,
    attributeName: string,
    listener: ((newValue: unknown) => void) | null,
  ): void {
    const updateEventListener = (evName: string, valueFn: () => void) => {
      if (!element._$wxArgs) {
        element._$wxArgs = {
          modelListeners: Object.create(null) as {
            [name: string]: ((newValue: unknown) => void) | null
          },
        }
      }
      if (element._$wxArgs.modelListeners[attributeName] === undefined) {
        if (!listener) return
        element._$wxArgs.modelListeners[attributeName] = listener
        element.addEventListener(evName, () => {
          const listener = element._$wxArgs?.modelListeners[attributeName]
          listener?.(valueFn())
        })
      }
      element._$wxArgs.modelListeners[attributeName] = listener
    }
    const tagName = element.tagName
    let valid = false
    if (tagName === 'INPUT') {
      const elem = element as unknown as HTMLInputElement
      const type = elem.type
      if (type === 'checkbox') {
        if (attributeName === 'checked') {
          valid = true
          updateEventListener('change', () => elem.checked)
        }
      } else if (type === 'radio') {
        if (attributeName === 'checked') {
          valid = true
          updateEventListener('change', () => elem.checked)
        }
      } else {
        if (attributeName === 'value') {
          valid = true
          updateEventListener('input', () => elem.value)
        }
      }
    } else if (tagName === 'TEXTAREA') {
      const elem = element as unknown as HTMLTextAreaElement
      if (attributeName === 'value') {
        valid = true
        updateEventListener('input', () => elem.value)
      }
    } else if (tagName === 'SELECT') {
      const elem = element as unknown as HTMLSelectElement
      if (attributeName === 'value') {
        valid = true
        updateEventListener('change', () => elem.value)
      }
    }
    if (!valid) {
      triggerWarning(
        `unsupported model binding on "${attributeName}" of "${tagName.toLowerCase()}" element.`,
      )
    }
  }

  createIntersectionObserver(
    targetElement: Element,
    relativeElement: Element | null,
    relativeElementMargin: string,
    thresholds: number[],
    listener: (res: IntersectionStatus) => void,
  ): Observer {
    const observer = new IntersectionObserver(
      (info) => {
        info.forEach((entry) => {
          listener({
            intersectionRatio: entry.intersectionRatio,
            boundingClientRect: entry.boundingClientRect,
            intersectionRect: entry.intersectionRect,
            relativeRect: entry.rootBounds!,
            time: entry.time,
          })
        })
      },
      {
        root: relativeElement as unknown as HTMLElement,
        rootMargin: relativeElementMargin,
        threshold: thresholds,
      },
    )
    observer.observe(targetElement as unknown as HTMLElement)
    return {
      disconnect() {
        observer.disconnect()
      },
    }
  }

  createMediaQueryObserver(
    status: MediaQueryStatus,
    listener: (res: { matches: boolean }) => void,
  ): Observer {
    const calcMatches = () => {
      const width = document.documentElement.clientWidth
      const height = document.documentElement.clientHeight
      if (status.width !== undefined && width !== status.width) return false
      if (status.maxWidth !== undefined && width > status.maxWidth) return false
      if (status.minWidth !== undefined && width < status.minWidth) return false
      if (status.width !== undefined && height !== status.height) return false
      if (status.maxHeight !== undefined && height > status.maxHeight) return false
      if (status.minHeight !== undefined && height < status.minHeight) return false
      const orientation = width > height ? 'landscape' : 'portrait'
      if (orientation !== status.orientation) return false
      return true
    }
    let curMatches: boolean | null = null
    const listenerFunc = () => {
      const matches = calcMatches()
      if (curMatches === matches) return
      curMatches = matches
      listener({ matches })
    }
    setTimeout(listenerFunc, 0)
    window.addEventListener('resize', listenerFunc)
    return {
      disconnect() {
        window.removeEventListener('resize', listenerFunc)
      },
    }
  }

  getContext(element: Element, cb: (res: unknown) => void): void {
    cb(null)
  }
=======
>>>>>>> e65ffc08
}<|MERGE_RESOLUTION|>--- conflicted
+++ resolved
@@ -36,7 +36,6 @@
     ) => EventBubbleStatus | void,
   ): void
   setListenerStats(element: Element, type: string, capture: boolean, mutLevel: MutLevel): void
-  setElementEventDefaultPrevented(element: Element, type: string, enabled: boolean): void
   setModelBindingStat(
     element: Element,
     attributeName: string,
@@ -92,516 +91,4 @@
     listener: EventListenerOrEventListenerObject,
     options?: boolean | AddEventListenerOptions,
   ): void
-<<<<<<< HEAD
-}
-
-const DELEGATE_EVENTS = [
-  'touchstart',
-  'touchmove',
-  'touchend',
-  'touchcancel',
-  'mousedown',
-  'mousemove',
-  'mouseout',
-  'mouseover',
-  'mouseup',
-  'click',
-]
-
-export class CurrentWindowBackendContext implements Context {
-  mode: BackendMode.Domlike = BackendMode.Domlike
-  document = document as unknown as {
-    createElement(tagName: string): Element
-    createTextNode(content: string): Element
-    createDocumentFragment(): Element
-  }
-  /* @internal */
-  private _$styleSheets: HTMLElement[] = []
-  /* @internal */
-  private _$styleSheetRegistry = Object.create(null) as { [path: string]: string }
-  /* @internal */
-  private _$delegatedEventListeners = Object.create(null) as Record<string, true>
-  /* @internal */
-  private _$elementEventListeners = new WeakMap<Element, Record<string, true>>()
-  /* @internal */
-  private _$elementCaptureEventListeners = new WeakMap<Element, Record<string, true>>()
-  /* @internal */
-  private _$triggedEvents = new WeakSet<Event>()
-  /* @internal */
-  private _$eventListener?: (
-    target: any,
-    type: string,
-    detail: any,
-    options: EventOptions,
-  ) => EventBubbleStatus | void
-
-  destroy() {
-    /* empty */
-  }
-
-  getWindowWidth(): number {
-    return document.documentElement.clientWidth
-  }
-
-  getWindowHeight(): number {
-    return document.documentElement.clientHeight
-  }
-
-  getDevicePixelRatio(): number {
-    return window.devicePixelRatio
-  }
-
-  getTheme(): string {
-    return 'light'
-  }
-
-  registerStyleSheetContent(path: string, content: unknown): void {
-    this._$styleSheetRegistry[path] = String(content)
-  }
-
-  appendStyleSheetPath(path: string, styleScope?: number): number {
-    const styleText = this._$styleSheetRegistry[path]
-    if (styleText === undefined) throw new Error(`No style sheet registry "${path}"`)
-    const s = document.createElement('style')
-    s.type = 'text/css'
-    s.innerHTML = styleText
-    if (styleScope !== undefined) s.setAttribute('wx-style-scope', String(styleScope))
-    document.head.appendChild(s)
-    const id = this._$styleSheets.length
-    this._$styleSheets.push(s)
-    return id
-  }
-
-  disableStyleSheet(index: number) {
-    const ss = this._$styleSheets[index]
-    if (ss) document.head.removeChild(ss)
-  }
-
-  render(cb: (err: Error | null) => void) {
-    window.requestAnimationFrame(() => {
-      safeCallback('Render Callback', cb, this, [null])
-    })
-  }
-
-  getRootNode(): Element {
-    return document.body as unknown as Element
-  }
-
-  associateValue(element: Element, value: GlassEaselElement): void {
-    element.__wxElement = value
-  }
-
-  onEvent(
-    listener: (
-      target: GlassEaselElement,
-      type: string,
-      detail: any,
-      options: EventOptions,
-    ) => EventBubbleStatus | void,
-  ) {
-    if (!this._$eventListener) {
-      this._$initEvent()
-    }
-    this._$eventListener = listener
-  }
-
-  /* @internal */
-  private _$getEventDetail(ev: Event) {
-    const detail: { [key: string]: unknown } = {}
-    let e: Event = ev
-    while (Object.getPrototypeOf(e) !== Event.prototype) {
-      const keys = Object.keys(e)
-      for (let i = 0; i < keys.length; i += 1) {
-        const key = keys[i]!
-        if (typeof (ev as unknown as { [key: string]: unknown })[key] === 'function') continue
-        detail[key] = (ev as unknown as { [key: string]: unknown })[key]
-      }
-      e = Object.getPrototypeOf(e) as Event
-    }
-    return detail
-  }
-
-  /* @internal */
-  private _$trigger(ev: Event, type: string, detail: unknown, bubbles: boolean, composed: boolean) {
-    if (!this._$eventListener || !ev.target) return
-
-    let t: Element | null = ev.target as any as Element
-    while (t && !t.__wxElement) t = t.parentNode
-    if (!t) return
-
-    const bubbleStatus = this._$eventListener(t.__wxElement!, type, detail, {
-      originalEvent: ev,
-      bubbles,
-      composed,
-      capturePhase: true,
-    })
-    if (bubbleStatus === EventBubbleStatus.NoDefault) {
-      ev.preventDefault()
-    }
-  }
-
-  /* @internal */
-  private _$initEvent() {
-    const TAP_DIST = 10
-
-    const possibleTaps = Object.create(null) as { [id: number]: { x: number; y: number } }
-    const SIMULATED_MOUSE_ID = -1
-    let disableMouseEvents = false
-
-    const handleTapStart = (
-      _ev: Event,
-      t: { identifier: number; clientX: number; clientY: number },
-    ) => {
-      possibleTaps[t.identifier] = {
-        x: t.clientX,
-        y: t.clientY,
-      }
-    }
-
-    const handleTapMove = (
-      ev: Event,
-      t: { identifier: number; clientX: number; clientY: number },
-    ) => {
-      const id = t.identifier
-      if (possibleTaps[id]) {
-        const u = possibleTaps[id]!
-        if (Math.abs(u.x - t.clientX) > TAP_DIST || Math.abs(u.y - t.clientY) > TAP_DIST) {
-          delete possibleTaps[id]
-          this._$trigger(ev, 'canceltap', u, true, true)
-        }
-      }
-    }
-
-    const handleTapEnd = (
-      ev: Event,
-      t: { identifier: number; clientX: number; clientY: number },
-    ) => {
-      const id = t.identifier
-      if (possibleTaps[id]) {
-        const u = possibleTaps[id]!
-        delete possibleTaps[id]
-        if (Math.abs(u.x - t.clientX) > TAP_DIST || Math.abs(u.y - t.clientY) > TAP_DIST) {
-          this._$trigger(ev, 'canceltap', u, true, true)
-        } else {
-          this._$trigger(ev, 'tap', u, true, true)
-        }
-      }
-    }
-
-    const handleTapCancel = (
-      ev: Event,
-      t: { identifier: number; clientX: number; clientY: number },
-    ) => {
-      const id = t.identifier
-      if (possibleTaps[id]) {
-        const u = possibleTaps[id]!
-        delete possibleTaps[id]
-        this._$trigger(ev, 'canceltap', u, true, true)
-      }
-    }
-
-    document.body.addEventListener(
-      'touchstart',
-      (ev) => {
-        this._$trigger(ev, 'touchstart', this._$getEventDetail(ev), ev.bubbles, ev.composed)
-        disableMouseEvents = true
-        const changedTouches = ev.changedTouches
-        for (let i = 0; i < changedTouches.length; i += 1) {
-          handleTapStart(ev, changedTouches[i]!)
-        }
-      },
-      { capture: true },
-    )
-    document.body.addEventListener(
-      'touchmove',
-      (ev) => {
-        this._$trigger(ev, 'touchmove', this._$getEventDetail(ev), ev.bubbles, ev.composed)
-        const changedTouches = ev.changedTouches
-        for (let i = 0; i < changedTouches.length; i += 1) {
-          handleTapMove(ev, changedTouches[i]!)
-        }
-      },
-      { capture: true },
-    )
-    document.body.addEventListener(
-      'touchend',
-      (ev) => {
-        this._$trigger(ev, 'touchend', this._$getEventDetail(ev), ev.bubbles, ev.composed)
-        const changedTouches = ev.changedTouches
-        for (let i = 0; i < changedTouches.length; i += 1) {
-          handleTapEnd(ev, changedTouches[i]!)
-        }
-      },
-      { capture: true },
-    )
-    document.body.addEventListener(
-      'touchcancel',
-      (ev) => {
-        this._$trigger(ev, 'touchcancel', this._$getEventDetail(ev), ev.bubbles, ev.composed)
-        const changedTouches = ev.changedTouches
-        for (let i = 0; i < changedTouches.length; i += 1) {
-          handleTapCancel(ev, changedTouches[i]!)
-        }
-      },
-      { capture: true },
-    )
-    document.body.addEventListener(
-      'mousedown',
-      (ev) => {
-        this._$trigger(ev, 'mousedown', this._$getEventDetail(ev), ev.bubbles, ev.composed)
-        if (disableMouseEvents) return
-        handleTapStart(ev, {
-          identifier: SIMULATED_MOUSE_ID,
-          clientX: ev.clientX,
-          clientY: ev.clientY,
-        })
-      },
-      { capture: true },
-    )
-    document.body.addEventListener(
-      'mousemove',
-      (ev) => {
-        this._$trigger(ev, 'mousemove', this._$getEventDetail(ev), ev.bubbles, ev.composed)
-        if (disableMouseEvents) return
-        handleTapMove(ev, {
-          identifier: SIMULATED_MOUSE_ID,
-          clientX: ev.clientX,
-          clientY: ev.clientY,
-        })
-      },
-      { capture: true },
-    )
-    document.body.addEventListener(
-      'mouseup',
-      (ev) => {
-        this._$trigger(ev, 'mouseup', this._$getEventDetail(ev), ev.bubbles, ev.composed)
-        if (disableMouseEvents) return
-        handleTapEnd(ev, {
-          identifier: SIMULATED_MOUSE_ID,
-          clientX: ev.clientX,
-          clientY: ev.clientY,
-        })
-      },
-      { capture: true },
-    )
-    const listeners = this._$delegatedEventListeners
-    listeners.touchstart = true
-    listeners.touchmove = true
-    listeners.touchend = true
-    listeners.mousedown = true
-    listeners.mousemove = true
-    listeners.mouseup = true
-  }
-
-  setElementEventDefaultPrevented(element: Element, type: string, _enabled: boolean): void {
-    // for non-passive events,
-    // the default-prevented status can also be found in `EventBubbleStatus` ,
-    // so there is nothing to do with non-passive events.
-    if (!element) return
-
-    const shouldDelegate = DELEGATE_EVENTS.includes(type)
-
-    if (shouldDelegate) {
-      if (this._$delegatedEventListeners[type]) return
-      this._$delegatedEventListeners[type] = true
-
-      document.body.addEventListener(
-        type,
-        (ev) => {
-          this._$trigger(ev, type, this._$getEventDetail(ev), ev.bubbles, ev.composed)
-        },
-        { capture: true },
-      )
-      return
-    }
-
-    if (!this._$elementEventListeners.has(element)) {
-      this._$elementEventListeners.set(element, Object.create(null))
-    }
-    const listeners = this._$elementEventListeners.get(element)!
-    if (listeners[type]) return
-    listeners[type] = true
-
-    element.addEventListener(type, (ev) => {
-      if (this._$triggedEvents.has(ev)) return
-      this._$triggedEvents.add(ev)
-      this._$trigger(ev, type, this._$getEventDetail(ev), ev.bubbles, ev.composed)
-    })
-  }
-
-  setListenerStats(element: Element, type: string, capture: boolean, mutLevel: MutLevel): void {
-    // for non-passive events,
-    // the default-prevented status can also be found in `EventBubbleStatus` ,
-    // so there is nothing to do with non-passive events.
-    if (!element) return
-
-    const shouldDelegate = DELEGATE_EVENTS.includes(type)
-    const defaultPrevented = mutLevel === MutLevel.Final
-
-    if (shouldDelegate) {
-      if (this._$delegatedEventListeners[type]) return
-      this._$delegatedEventListeners[type] = true
-
-      document.body.addEventListener(
-        type,
-        (ev) => {
-          if (defaultPrevented) ev.preventDefault()
-          this._$trigger(ev, type, this._$getEventDetail(ev), ev.bubbles, ev.composed)
-        },
-        { capture: true },
-      )
-      return
-    }
-
-    const elementEventListeners = capture
-      ? this._$elementCaptureEventListeners
-      : this._$elementEventListeners
-    if (!elementEventListeners.has(element)) elementEventListeners.set(element, Object.create(null))
-    const listeners = elementEventListeners.get(element)!
-    if (listeners[type]) return
-    listeners[type] = true
-
-    element.addEventListener(type, (ev) => {
-      if (this._$triggedEvents.has(ev)) return
-      this._$triggedEvents.add(ev)
-      if (defaultPrevented) ev.preventDefault()
-      this._$trigger(ev, type, this._$getEventDetail(ev), ev.bubbles, ev.composed)
-    })
-  }
-
-  setModelBindingStat(
-    element: Element,
-    attributeName: string,
-    listener: ((newValue: unknown) => void) | null,
-  ): void {
-    const updateEventListener = (evName: string, valueFn: () => void) => {
-      if (!element._$wxArgs) {
-        element._$wxArgs = {
-          modelListeners: Object.create(null) as {
-            [name: string]: ((newValue: unknown) => void) | null
-          },
-        }
-      }
-      if (element._$wxArgs.modelListeners[attributeName] === undefined) {
-        if (!listener) return
-        element._$wxArgs.modelListeners[attributeName] = listener
-        element.addEventListener(evName, () => {
-          const listener = element._$wxArgs?.modelListeners[attributeName]
-          listener?.(valueFn())
-        })
-      }
-      element._$wxArgs.modelListeners[attributeName] = listener
-    }
-    const tagName = element.tagName
-    let valid = false
-    if (tagName === 'INPUT') {
-      const elem = element as unknown as HTMLInputElement
-      const type = elem.type
-      if (type === 'checkbox') {
-        if (attributeName === 'checked') {
-          valid = true
-          updateEventListener('change', () => elem.checked)
-        }
-      } else if (type === 'radio') {
-        if (attributeName === 'checked') {
-          valid = true
-          updateEventListener('change', () => elem.checked)
-        }
-      } else {
-        if (attributeName === 'value') {
-          valid = true
-          updateEventListener('input', () => elem.value)
-        }
-      }
-    } else if (tagName === 'TEXTAREA') {
-      const elem = element as unknown as HTMLTextAreaElement
-      if (attributeName === 'value') {
-        valid = true
-        updateEventListener('input', () => elem.value)
-      }
-    } else if (tagName === 'SELECT') {
-      const elem = element as unknown as HTMLSelectElement
-      if (attributeName === 'value') {
-        valid = true
-        updateEventListener('change', () => elem.value)
-      }
-    }
-    if (!valid) {
-      triggerWarning(
-        `unsupported model binding on "${attributeName}" of "${tagName.toLowerCase()}" element.`,
-      )
-    }
-  }
-
-  createIntersectionObserver(
-    targetElement: Element,
-    relativeElement: Element | null,
-    relativeElementMargin: string,
-    thresholds: number[],
-    listener: (res: IntersectionStatus) => void,
-  ): Observer {
-    const observer = new IntersectionObserver(
-      (info) => {
-        info.forEach((entry) => {
-          listener({
-            intersectionRatio: entry.intersectionRatio,
-            boundingClientRect: entry.boundingClientRect,
-            intersectionRect: entry.intersectionRect,
-            relativeRect: entry.rootBounds!,
-            time: entry.time,
-          })
-        })
-      },
-      {
-        root: relativeElement as unknown as HTMLElement,
-        rootMargin: relativeElementMargin,
-        threshold: thresholds,
-      },
-    )
-    observer.observe(targetElement as unknown as HTMLElement)
-    return {
-      disconnect() {
-        observer.disconnect()
-      },
-    }
-  }
-
-  createMediaQueryObserver(
-    status: MediaQueryStatus,
-    listener: (res: { matches: boolean }) => void,
-  ): Observer {
-    const calcMatches = () => {
-      const width = document.documentElement.clientWidth
-      const height = document.documentElement.clientHeight
-      if (status.width !== undefined && width !== status.width) return false
-      if (status.maxWidth !== undefined && width > status.maxWidth) return false
-      if (status.minWidth !== undefined && width < status.minWidth) return false
-      if (status.width !== undefined && height !== status.height) return false
-      if (status.maxHeight !== undefined && height > status.maxHeight) return false
-      if (status.minHeight !== undefined && height < status.minHeight) return false
-      const orientation = width > height ? 'landscape' : 'portrait'
-      if (orientation !== status.orientation) return false
-      return true
-    }
-    let curMatches: boolean | null = null
-    const listenerFunc = () => {
-      const matches = calcMatches()
-      if (curMatches === matches) return
-      curMatches = matches
-      listener({ matches })
-    }
-    setTimeout(listenerFunc, 0)
-    window.addEventListener('resize', listenerFunc)
-    return {
-      disconnect() {
-        window.removeEventListener('resize', listenerFunc)
-      },
-    }
-  }
-
-  getContext(element: Element, cb: (res: unknown) => void): void {
-    cb(null)
-  }
-=======
->>>>>>> e65ffc08
 }