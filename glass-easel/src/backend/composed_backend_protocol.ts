--- conflicted
+++ resolved
@@ -61,7 +61,6 @@
   getScrollOffset(cb: (res: ScrollOffset) => void): void
   setModelBindingStat(attributeName: string, listener: ((newValue: unknown) => void) | null): void
   setEventDefaultPrevented(type: string, enabled: boolean): void
-  setListenerStats(type: string, capture: boolean, mutLevel: MutLevel): void
   createIntersectionObserver(
     relativeElement: Element | null,
     relativeElementMargin: string,
@@ -69,242 +68,4 @@
     listener: ((res: IntersectionStatus) => void) | null,
   ): Observer
   getContext(cb: (res: unknown) => void): void
-<<<<<<< HEAD
-}
-
-/** An empty backend implementation */
-export class EmptyComposedBackendContext implements Context {
-  mode: BackendMode.Composed = BackendMode.Composed
-  private _$styleSheetIdInc = 1
-  private _$renderCallbacks: ((err: Error) => void)[] | null = null
-  private _$rootNode: EmptyComposedBackendElement = new EmptyComposedBackendElement()
-
-  destroy(): void {
-    // empty
-  }
-
-  getWindowWidth(): number {
-    return 1
-  }
-
-  getWindowHeight(): number {
-    return 1
-  }
-
-  getDevicePixelRatio(): number {
-    return 1
-  }
-
-  getTheme(): string {
-    return 'light'
-  }
-
-  registerStyleSheetContent(_path: string, _content: unknown): void {
-    // empty
-  }
-
-  appendStyleSheetPath(_path: string, _styleScope?: number): number {
-    const id = this._$styleSheetIdInc
-    this._$styleSheetIdInc += 1
-    return id
-  }
-
-  disableStyleSheet(_index: number): void {
-    // empty
-  }
-
-  render(cb: (err: Error | null) => void): void {
-    if (this._$renderCallbacks) {
-      this._$renderCallbacks.push(cb)
-    } else {
-      const callbacks = (this._$renderCallbacks = [cb])
-      setTimeout(() => {
-        this._$renderCallbacks = null
-        callbacks.forEach((cb) => {
-          safeCallback('Render Callback', cb, this, [null])
-        })
-      }, 16)
-    }
-  }
-
-  getRootNode(): EmptyComposedBackendElement {
-    return this._$rootNode
-  }
-
-  createElement(_tagName: string, _stylingName: string): EmptyComposedBackendElement {
-    return new EmptyComposedBackendElement()
-  }
-
-  createTextNode(_tagName: string): EmptyComposedBackendElement {
-    return new EmptyComposedBackendElement()
-  }
-
-  createFragment(): EmptyComposedBackendElement {
-    return new EmptyComposedBackendElement()
-  }
-
-  onEvent(
-    _listener: (
-      target: GlassEaselElement,
-      type: string,
-      detail: unknown,
-      options: EventOptions,
-    ) => EventBubbleStatus,
-  ): void {
-    // empty
-  }
-
-  createMediaQueryObserver(
-    _status: MediaQueryStatus,
-    _listener: (res: { matches: boolean }) => void,
-  ): Observer {
-    return {
-      disconnect: () => {
-        /* empty */
-      },
-    }
-  }
-}
-
-/** An element for empty backend implementation */
-export class EmptyComposedBackendElement implements Element {
-  release(): void {
-    // empty
-  }
-
-  associateValue(_v: unknown): void {
-    // empty
-  }
-
-  appendChild(_child: EmptyComposedBackendElement): void {
-    // empty
-  }
-
-  removeChild(_child: EmptyComposedBackendElement, _index?: number): void {
-    // empty
-  }
-
-  insertBefore(
-    _child: EmptyComposedBackendElement,
-    _before: EmptyComposedBackendElement,
-    _index?: number,
-  ): void {
-    // empty
-  }
-
-  replaceChild(
-    _child: EmptyComposedBackendElement,
-    _oldChild: EmptyComposedBackendElement,
-    _index?: number,
-  ): void {
-    // empty
-  }
-
-  spliceBefore(
-    _before: EmptyComposedBackendElement,
-    _deleteCount: number,
-    _list: EmptyComposedBackendElement,
-  ): void {
-    // empty
-  }
-
-  spliceAppend(_list: EmptyComposedBackendElement): void {
-    // empty
-  }
-
-  spliceRemove(_before: EmptyComposedBackendElement, _deleteCount: number): void {
-    // empty
-  }
-
-  setId(_id: string): void {
-    // empty
-  }
-
-  setStyleScope(_styleScope: number): void {
-    // empty
-  }
-
-  setStyle(_styleText: string): void {
-    // empty
-  }
-
-  addClass(_elementClass: string, _styleScope?: number): void {
-    // empty
-  }
-
-  removeClass(_elementClass: string, _styleScope?: number): void {
-    // empty
-  }
-
-  clearClasses(): void {
-    // empty
-  }
-
-  setAttribute(_name: string, _value: unknown): void {
-    // empty
-  }
-
-  removeAttribute(_name: string): void {
-    // empty
-  }
-
-  setText(_content: string): void {
-    // empty
-  }
-
-  getBoundingClientRect(cb: (res: BoundingClientRect) => void): void {
-    setTimeout(() => {
-      cb({
-        left: 0,
-        top: 0,
-        width: 0,
-        height: 0,
-      })
-    }, 0)
-  }
-
-  getScrollOffset(cb: (res: ScrollOffset) => void): void {
-    setTimeout(() => {
-      cb({
-        scrollLeft: 0,
-        scrollTop: 0,
-        scrollWidth: 0,
-        scrollHeight: 0,
-      })
-    }, 0)
-  }
-
-  setEventDefaultPrevented(_type: string, _enabled: boolean): void {
-    // empty
-  }
-
-  setListenerStats(_type: string, _capture: boolean, _mutLevel: MutLevel): void {
-    // empty
-  }
-
-  setModelBindingStat(
-    _attributeName: string,
-    _listener: ((newValue: unknown) => void) | null,
-  ): void {
-    // empty
-  }
-
-  createIntersectionObserver(
-    _relativeElement: EmptyComposedBackendElement | null,
-    _relativeElementMargin: string,
-    _thresholds: number[],
-    _listener: (res: IntersectionStatus) => void,
-  ): Observer {
-    return {
-      disconnect: () => {
-        /* empty */
-      },
-    }
-  }
-
-  getContext(cb: (res: unknown) => void): void {
-    cb(null)
-  }
-=======
->>>>>>> e65ffc08
 }