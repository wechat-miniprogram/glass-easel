--- conflicted
+++ resolved
@@ -9,9 +9,6 @@
 } from './component'
 import { DeepCopyStrategy, getDeepCopyStrategy } from './data_proxy'
 import { deepCopy, simpleDeepCopy } from './data_utils'
-<<<<<<< HEAD
-import { triggerWarning } from './func_arr'
-=======
 import { Element, type DoubleLinkedList } from './element'
 import { NativeNode } from './native_node'
 import { type Node } from './node'
@@ -19,7 +16,6 @@
 import { SHADOW_ROOT_SYMBOL, isElement, isShadowRoot } from './type_symbol'
 import { VirtualNode } from './virtual_node'
 import { ThirdError, triggerWarning } from './warning'
->>>>>>> e65ffc08
 
 export const enum SlotMode {
   Direct = 0,
@@ -213,18 +209,6 @@
     if (comp === null && space._$allowUnusedNativeNode && compName !== '') {
       comp = compName
     }
-<<<<<<< HEAD
-    /* istanbul ignore if */
-    if (!comp) {
-      comp = space.getDefaultComponent()
-      if (!comp) {
-        throw new Error(`Cannot find component "${compName}"`)
-      } else {
-        triggerWarning(
-          `Cannot find using component "${compName}", using default component (on component "${beh.is}")`,
-        )
-      }
-=======
     if (!comp) {
       comp = space.getDefaultComponent()
       /* istanbul ignore if */
@@ -232,7 +216,6 @@
         throw new ThirdError(`Cannot find component "${compName}"`, undefined, this._$host)
       }
       triggerWarning(`Cannot find component "${compName}", using default component.`, this._$host)
->>>>>>> e65ffc08
     }
     if (typeof comp === 'string') {
       return this.createNativeNodeWithInit(comp, tagName, undefined, initPropValues)
