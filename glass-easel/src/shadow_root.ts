--- conflicted
+++ resolved
@@ -153,21 +153,12 @@
     placeholderHandlerRemover: (() => void) | undefined,
     initPropValues?: (comp: NativeNode) => void,
   ): NativeNode {
-<<<<<<< HEAD
     const extendedDef = this._$host._$behavior.ownerSpace.getExtendedNativeNode(tagName)
-    const ret = NativeNode.create(
-      tagName,
-      this,
-      stylingName,
-      extendedDef,
-      placeholderHandlerRemover,
-=======
     const ret = this._$hooks.createNativeNode(
       (tagName, stylingName) =>
-        NativeNode.create(tagName, this, stylingName, placeholderHandlerRemover),
+        NativeNode.create(tagName, this, stylingName, extendedDef, placeholderHandlerRemover),
       tagName,
       stylingName,
->>>>>>> c2587b9f
     )
     initPropValues?.(ret)
     return ret
