import * as backend from './backend/backend_protocol'
import { VirtualNode } from './virtual_node'
import {
  Component,
  GeneralComponentDefinition,
  GeneralComponent,
  convertGenerics,
  resolvePlaceholder,
} from './component'
import { TextNode } from './text_node'
import { NativeNode } from './native_node'
import { DoubleLinkedList, Element } from './element'
import { Node } from './node'
import { ComponentDefinitionWithPlaceholder } from './behavior'
import { BM, BackendMode } from './backend/mode'
import { DeepCopyStrategy, getDeepCopyStrategy } from './data_proxy'
import { deepCopy, simpleDeepCopy } from './data_utils'
import { triggerWarning } from './func_arr'

export const enum SlotMode {
  Direct = 0,
  Single,
  Multiple,
  Dynamic,
}

type AppliedSlotMeta = {
  updatePathTree: { [key: string]: true } | undefined
}

export class ShadowRoot extends VirtualNode {
  private _$host: GeneralComponent
  /** @internal */
  _$backendShadowRoot: backend.ShadowRootContext | null
  private _$slotMode: SlotMode
  private _$idMap: { [id: string]: Element } | null
  private _$singleSlot?: Element | null
  private _$slots?: Record<string, Element>
  private _$slotsList?: Record<string, DoubleLinkedList<Element>>
  private _$dynamicSlotsInserted?: boolean
  private _$dynamicSlots?: Map<Element, AppliedSlotMeta>
  private _$requiredSlotValueNames?: string[]
  private _$propertyPassingDeepCopy?: DeepCopyStrategy
  private _$insertDynamicSlotHandler?: (
    slots: {
      slot: Element
      name: string
      slotValues: { [name: string]: unknown }
    }[],
  ) => void
  private _$removeDynamicSlotHandler?: (slots: Element[]) => void
  private _$updateDynamicSlotHandler?: (
    slot: Element,
    slotValues: { [name: string]: unknown },
    updatePathTree: { [name: string]: true },
  ) => void

  constructor() {
    throw new Error('Element cannot be constructed directly')
    // eslint-disable-next-line no-unreachable
    /* istanbul ignore next */
    super()
  }

  static createShadowRoot(host: GeneralComponent): ShadowRoot {
    const node = Object.create(ShadowRoot.prototype) as ShadowRoot
    const sr =
      BM.SHADOW || (BM.DYNAMIC && host.getBackendMode() === BackendMode.Shadow)
        ? (host.getBackendElement() as backend.Element | null)?.getShadowRoot() || null
        : null
    node._$initializeVirtual('shadow', node, host._$nodeTreeContext, sr)
    node._$idMap = null
    let slotMode = SlotMode.Single
    const hostComponentOptions = host.getComponentOptions()
    if (hostComponentOptions.multipleSlots) slotMode = SlotMode.Multiple
    else if (hostComponentOptions.dynamicSlots) slotMode = SlotMode.Dynamic
    else if (hostComponentOptions.directSlots) slotMode = SlotMode.Direct
    node._$slotMode = slotMode
    if (slotMode === SlotMode.Single) {
      node._$singleSlot = null
    } else if (slotMode === SlotMode.Multiple) {
      node._$slots = Object.create(null) as Record<string, Element>
      node._$slotsList = Object.create(null) as Record<string, DoubleLinkedList<Element>>
    } else if (slotMode === SlotMode.Dynamic) {
      node._$dynamicSlotsInserted = false
      node._$dynamicSlots = new Map()
      node._$requiredSlotValueNames = []
      node._$propertyPassingDeepCopy = getDeepCopyStrategy(
        hostComponentOptions.propertyPassingDeepCopy,
      )
      node._$insertDynamicSlotHandler = undefined
      node._$removeDynamicSlotHandler = undefined
      node._$updateDynamicSlotHandler = undefined
    }
    node._$backendShadowRoot = sr
    node._$initialize(true, sr, node, host._$nodeTreeContext)
    node._$host = host
    host.shadowRoot = node
    return node
  }

  getHostNode(): GeneralComponent {
    return this._$host
  }

  createTextNode(text = ''): TextNode {
    return new TextNode(text, this)
  }

  createNativeNode(tagName: string): NativeNode {
    return NativeNode.create(tagName, this)
  }

  createVirtualNode(virtualName = 'virtual'): VirtualNode {
    return VirtualNode.create(virtualName, this)
  }

  createNativeNodeWithInit(
    tagName: string,
    stylingName: string,
    placeholderHandlerRemover: (() => void) | undefined,
    initPropValues?: (comp: NativeNode) => void,
  ): NativeNode {
<<<<<<< HEAD
    const extendedDef = this._$host._$behavior.ownerSpace.getExtendedNativeNode(tagName)
    const ret = NativeNode.create(tagName, this, stylingName, extendedDef, placeholderHandler)
=======
    const ret = NativeNode.create(tagName, this, stylingName, placeholderHandlerRemover)
>>>>>>> 9481e140
    initPropValues?.(ret)
    return ret
  }

  /**
   * Create a component if possible
   *
   * Placeholding status should be checked with `checkComponentPlaceholder` .
   * This function may create a native node if the using target is native node.
   */
  createComponent(
    tagName: string,
    usingKey?: string,
    genericTargets?: { [key: string]: string },
    placeholderCallback?: (c: GeneralComponentDefinition) => void,
    initPropValues?: (comp: GeneralComponent | NativeNode) => void,
  ): GeneralComponent | NativeNode {
    const host = this._$host
    const beh = host._$behavior
    const hostGenericImpls = host._$genericImpls
    const space = beh.ownerSpace
    const compName = usingKey === undefined ? tagName : usingKey

    const possibleComponentDefinitions = [
      // if the target is in using list, then use the one in using list
      beh._$using[compName],
      // if the target is in generics list, then use the one
      hostGenericImpls && hostGenericImpls[compName],
    ]

    for (let i = 0; i < possibleComponentDefinitions.length; i += 1) {
      const cwp = possibleComponentDefinitions[i]
      if (cwp === null || cwp === undefined) continue
      if (typeof cwp === 'string') {
        return this.createNativeNodeWithInit(cwp, tagName, undefined, initPropValues)
      }
      let usingTarget: GeneralComponentDefinition | string | undefined
      let placeholderHandlerRemover: (() => void) | undefined
      if (cwp.final) {
        usingTarget = cwp.final
      } else if (cwp.placeholder !== null) {
        usingTarget = resolvePlaceholder(cwp.placeholder, space, cwp.source, hostGenericImpls)
        const waiting = cwp.waiting
        if (placeholderCallback && waiting) {
          waiting.add(placeholderCallback)
          waiting.hintUsed(host)
          placeholderHandlerRemover = () => {
            waiting.remove(placeholderCallback)
          }
        }
      }
      if (typeof usingTarget === 'string') {
        return this.createNativeNodeWithInit(
          usingTarget,
          tagName,
          placeholderHandlerRemover,
          initPropValues,
        )
      }
      if (usingTarget) {
        return Component._$advancedCreate(
          tagName,
          usingTarget,
          this,
          null,
          convertGenerics(usingTarget, beh, host, genericTargets),
          placeholderHandlerRemover,
          initPropValues,
        )
      }
    }

    // find in the space otherwise
    let comp = space.getGlobalUsingComponent(compName)
<<<<<<< HEAD
=======
    if (comp === null && space._$allowUnusedNativeNode && compName !== '') {
      comp = compName
    }
    if (!comp) comp = space.getDefaultComponent()
>>>>>>> 9481e140
    /* istanbul ignore if */
    if (!comp) {
      comp = space.getDefaultComponent()
      if (!comp) {
        throw new Error(`Cannot find component "${compName}"`)
      } else {
        triggerWarning(
          `Cannot find using component "${compName}", using default component (on component "${beh.is}")`,
        )
      }
    }
    if (typeof comp === 'string') {
      return this.createNativeNodeWithInit(comp, tagName, undefined, initPropValues)
    }
    return Component._$advancedCreate(
      tagName,
      comp,
      this,
      null,
      convertGenerics(comp, beh, host, genericTargets),
      undefined,
      initPropValues,
    )
  }

  /**
   * Create a component if the given tag name is a component in the space, or a native node if not
   *
   * The component `using` map is not used.
   * Consider using `checkComponentPlaceholder` to check if the tag name is in the `using` map.
   * The global using registered with `ComponentSpace.prototype.getGlobalUsingComponent` is still used.
   */
  createComponentOrNativeNode(
    tagName: string,
    genericTargets?: { [key: string]: string },
    initPropValues?: (comp: GeneralComponent | NativeNode) => void,
  ): GeneralComponent | NativeNode {
    const host = this._$host
    const beh = host._$behavior
    const space = beh.ownerSpace

    // find in the space otherwise
    const comp = space.getGlobalUsingComponent(tagName)
    if (typeof comp === 'string') {
      return this.createNativeNodeWithInit(comp, tagName, undefined, initPropValues)
    }
    if (comp) {
      return Component._$advancedCreate(
        tagName,
        comp,
        this,
        null,
        convertGenerics(comp, beh, host, genericTargets),
        undefined,
        initPropValues,
      )
    }
<<<<<<< HEAD
    throw new Error(`unknown tag name: ${tagName}`)
=======

    if (space._$allowUnusedNativeNode) {
      // use native node otherwise
      const node = NativeNode.create(tagName, this)
      initPropValues?.(node)
      return node
    }
    throw new Error(`Unknown tag name ${tagName}`)
>>>>>>> 9481e140
  }

  /**
   * Find whether this component is placeholding or not
   *
   * This method will only find in the component `using` list and `generics` list.
   * If not found, returns `undefined` .
   * If the placeholder will be used, returns `true` ; `false` otherwise.
   */
  checkComponentPlaceholder(usingKey: string): boolean | undefined {
    const beh = this._$host._$behavior
    let compDef: ComponentDefinitionWithPlaceholder
    const using = beh._$using[usingKey]
    if (using !== undefined) {
      compDef = using
    } else {
      const g = this._$host._$genericImpls?.[usingKey]
      if (g) compDef = g
      else return undefined
    }
    if (typeof compDef === 'string') return false
    if (compDef.final) return false
    if (compDef.placeholder !== null) return true
    return false
  }

  getElementById(id: string): Element | undefined {
    return this._$getIdMap()[id]
  }

  /** @internal */
  _$markIdCacheDirty() {
    this._$idMap = null
  }

  /** @internal */
  _$getIdMap(): { [id: string]: Element } {
    if (this._$idMap) return this._$idMap
    const idMap = Element._$generateIdMap(this)
    this._$idMap = idMap
    return idMap
  }

  /** Get the slot element with the specified name */
  getSlotElementFromName(name: string): Element | Element[] | null {
    const slotMode = this._$slotMode
    /* istanbul ignore if */
    if (slotMode === SlotMode.Direct) throw new Error('cannot get slot element in directSlots')
    if (slotMode === SlotMode.Single) return this._$singleSlot!
    if (slotMode === SlotMode.Multiple) {
      return this._$slots![name] || null
    }
    if (slotMode === SlotMode.Dynamic) {
      const slots: Element[] = []
      for (let it = this._$subtreeSlotStart; it; it = it.next) {
        const slot = it.value
        const slotName = slot._$slotName || ''
        if (slotName === name) slots.push(slot)
      }
      return slots
    }
    return null
  }

  /**
   * Get the slot element for the slot content
   *
   * The provided node must be a valid child node of the host of this shadow root.
   * Otherwise the behavior is undefined.
   */
  getContainingSlot(elem: Node | null): Element | null {
    const slotMode = this._$slotMode
    if (slotMode === SlotMode.Direct) return elem?.containingSlot || null
    if (slotMode === SlotMode.Single) return this._$singleSlot as Element | null
    if (slotMode === SlotMode.Dynamic) {
      if (!elem) return null
      let subTreeRoot = elem
      while (subTreeRoot.parentNode?._$inheritSlots) {
        subTreeRoot = subTreeRoot.parentNode
      }
      const slotElement = subTreeRoot._$slotElement
      // FIXME is ownerShadowRoot check necessary?
      if (slotElement?.ownerShadowRoot === this) {
        return slotElement
      }
    }
    if (slotMode === SlotMode.Multiple) {
      let name: string
      if (elem instanceof Element) {
        name = elem._$nodeSlot
      } else {
        name = ''
      }
      return this._$slots![name] || null
    }
    return null
  }

  /**
   * Get the elements that should be composed in specified slot
   *
   * This method always returns a new array (or null if the specified slot is invalid).
   * It is convenient but less performant.
   * For better performance, consider using `forEachNodeInSpecifiedSlot` .
   */
  getSlotContentArray(slot: Element): Node[] | null {
    if (slot._$slotName === null) return null
    const ret: Node[] = []
    this.forEachNodeInSpecifiedSlot(slot, (node) => {
      ret.push(node)
    })
    return ret
  }

  /**
   * Iterate slots
   */
  forEachSlot(f: (slot: Element) => boolean | void) {
    const slotMode = this._$slotMode
    /* istanbul ignore if */
    if (slotMode === SlotMode.Direct) {
      throw new Error('Cannot iterate slots in directSlots')
    }
    if (slotMode === SlotMode.Single) {
      if (this._$singleSlot) f(this._$singleSlot)
    } else if (slotMode === SlotMode.Multiple) {
      const slots = Object.values(this._$slots!)
      for (let i = 0; i < slots.length; i += 1) {
        if (f(slots[i]!) === false) break
      }
    } else if (slotMode === SlotMode.Dynamic) {
      for (let it = this._$subtreeSlotStart; it; it = it.next) {
        if (f(it.value) === false) break
      }
    }
  }

  /**
   * Iterate through elements ahd their corresponding slots (including slots-inherited nodes)
   * @param f A function to execute for each element. Return false to break the iteration.
   * @returns A boolean indicating whether the iteration is complete.
   */
  forEachNodeInSlot(f: (node: Node, slot: Element | null | undefined) => boolean | void): boolean {
    const childNodes = this._$host.childNodes
    for (let i = 0; i < childNodes.length; i += 1) {
      if (!Element.forEachNodeInSlot(childNodes[i]!, f)) return false
    }
    return true
  }

  /**
   * Iterate through elements of a specified slot (including slots-inherited nodes)
   * @param f A function to execute for each element. Return false to break the iteration.
   * @returns A boolean indicating whether the iteration is complete.
   */
  forEachNodeInSpecifiedSlot(slot: Element | null, f: (node: Node) => boolean | void): boolean {
    if (slot) {
      const childNodes = slot.slotNodes!
      for (let i = 0; i < childNodes.length; i += 1) {
        const node = childNodes[i]!
        if (f(node) === false) return false
      }
      return true
    }
    return this.forEachNodeInSlot((node, slot) => (slot === null ? f(node) : true))
  }

  /**
   * Iterate through elements ahd their corresponding slots (NOT including slots-inherited nodes)
   * @param f A function to execute for each element. Return false to break the iteration.
   * @returns A boolean indicating whether the iteration is complete.
   */
  forEachSlotContentInSlot(
    f: (node: Node, slot: Element | null | undefined) => boolean | void,
  ): boolean {
    const childNodes = this._$host.childNodes
    for (let i = 0; i < childNodes.length; i += 1) {
      if (!Element.forEachSlotContentInSlot(childNodes[i]!, f)) return false
    }
    return true
  }

  /**
   * Iterate through elements of a specified slot (NOT including slots-inherited nodes)
   * @param f A function to execute for each element. Return false to break the iteration.
   * @returns A boolean indicating whether the iteration is complete.
   */
  forEachSlotContentInSpecifiedSlot(
    slot: Element | null,
    f: (node: Node) => boolean | void,
  ): boolean {
    if (slot) {
      const childNodes = slot.slotNodes!
      for (let i = 0; i < childNodes.length; i += 1) {
        const node = childNodes[i]!
        if (!node._$inheritSlots && f(node) === false) return false
      }
      return true
    }
    return this.forEachSlotContentInSlot((node, slot) => (slot === null ? f(node) : true))
  }

  /**
   * Check whether a node is connected to this shadow root
   */
  isConnected(node: Node): boolean {
    if (node.ownerShadowRoot !== this) return false
    for (let p: Node | null = node; p; p = p.parentNode) {
      if (p === this) return true
    }
    return false
  }

  /** @internal */
  private _$applyMultipleSlotInsertion(slot: Element, slotName: string, _move: boolean): void {
    const slotsList = this._$slotsList!
    const slots = this._$slots!

    // assuming that slot name duplication is very rare in practice,
    // the complexity without name duplication is priority guaranteed.
    if (slotsList[slotName]) {
      // with name duplication
      const firstSlot = slotsList[slotName]!
      let insertPos = { next: firstSlot } as DoubleLinkedList<Element> // this is a pointer to pointer
      let insertBeforeFirst = true
      for (let jt = this._$subtreeSlotStart; jt && insertPos.next; jt = jt.next) {
        if (jt.value === slot) break
        if (jt.value === insertPos.next.value) {
          insertBeforeFirst = false
          insertPos = insertPos.next
        }
      }
      if (insertBeforeFirst) {
        slotsList[slotName] = firstSlot.prev = { value: slot, prev: null, next: firstSlot }
      } else {
        const next = insertPos.next
        insertPos.next = { value: slot, prev: insertPos, next }
        if (next) next.prev = insertPos.next
      }
    } else {
      // without name duplication
      slotsList[slotName] = { value: slot, prev: null, next: null }
    }
    const oldSlot = slots[slotName]
    const newSlot = slotsList[slotName]!.value
    if (oldSlot === newSlot) return
    slots[slotName] = newSlot
    Element._$insertChildReassignSlot(this, slotName, oldSlot || null, newSlot)
  }

  /** @internal */
  private _$applyMultipleSlotsRemoval(slot: Element, slotName: string, move: boolean): void {
    const slotsList = this._$slotsList!
    const slots = this._$slots!

    let oldSlot = slotsList[slotName] || null
    for (; oldSlot; oldSlot = oldSlot.next) {
      if (oldSlot.value === slot) break
    }
    if (!oldSlot) return
    const prev = oldSlot.prev
    const next = oldSlot.next
    if (prev) prev.next = next
    if (next) next.prev = prev

    const firstSlotRemoved = !prev
    if (!firstSlotRemoved) return

    const newFirstSlot = next
    if (newFirstSlot) {
      const oldNameNewSlot = newFirstSlot.value
      slotsList[slotName] = newFirstSlot
      // only update slotsList if slots were moved
      if (!move) {
        slots[slotName] = oldNameNewSlot
        Element._$insertChildReassignSlot(this, slotName, slot, oldNameNewSlot)
      }
    } else {
      delete slotsList[slotName]
      // only update slotsList if slots were moved
      if (!move) {
        delete slots[slotName]
        Element._$insertChildReassignSlot(this, slotName, slot, null)
      }
    }
  }

  /** @internal */
  _$applySlotRename(slot: Element, newName: string, oldName: string): void {
    const slotMode = this._$slotMode

    // single slot does not care slot name
    if (slotMode === SlotMode.Single || slotMode === SlotMode.Direct) return

    // for multiple slots, reassign slot contents
    if (slotMode === SlotMode.Multiple) {
      this._$applyMultipleSlotsRemoval(slot, oldName, false)
      this._$applyMultipleSlotInsertion(slot, newName, false)
      return
    }

    // for dynamic slotting, destroy and re-insert slot
    if (slotMode === SlotMode.Dynamic) {
      // wait until applySlotUpdates
      if (!this._$dynamicSlotsInserted) return
      const insertDynamicSlot = this._$insertDynamicSlotHandler
      const removeDynamicSlot = this._$removeDynamicSlotHandler
      this._$dynamicSlots!.set(slot, { updatePathTree: undefined })
      removeDynamicSlot?.([slot])
      insertDynamicSlot?.([{ slot, name: newName, slotValues: slot._$slotValues! }])
    }
  }

  /** @internal */
  _$applySlotsInsertion(
    slotStart: DoubleLinkedList<Element>,
    slotEnd: DoubleLinkedList<Element>,
    move: boolean,
  ): void {
    const slotMode = this._$slotMode

    // for direct slotting, do nothing
    if (slotMode === SlotMode.Direct) return

    if (slotMode === SlotMode.Single) {
      const oldSlot = this._$singleSlot
      const newSlot = this._$subtreeSlotStart!.value
      if (oldSlot === newSlot) return

      this._$singleSlot = newSlot
      Element._$insertChildReassignSlot(this, null, oldSlot || null, newSlot)
      return
    }

    if (slotMode === SlotMode.Multiple) {
      for (
        let it: DoubleLinkedList<Element> | null = slotStart;
        it && it !== slotEnd.next;
        it = it.next
      ) {
        const slot = it.value
        const slotName = slot._$slotName!
        this._$applyMultipleSlotInsertion(slot, slotName, move)
      }
      return
    }

    if (slotMode === SlotMode.Dynamic) {
      // dynamic-slotting should do nothing about slot movement
      if (move) return
      // wait until applySlotUpdates
      if (!this._$dynamicSlotsInserted) return
      const insertDynamicSlot = this._$insertDynamicSlotHandler
      const slots: { slot: Element; name: string; slotValues: { [name: string]: unknown } }[] = []
      for (
        let it: DoubleLinkedList<Element> | null = slotStart;
        it && it !== slotEnd.next;
        it = it.next
      ) {
        const slot = it.value
        const slotName = slot._$slotName!
        this._$dynamicSlots!.set(slot, { updatePathTree: undefined })
        slots.push({ slot, name: slotName, slotValues: slot._$slotValues! })
      }
      insertDynamicSlot?.(slots)
    }
  }

  /** @internal */
  _$applySlotsRemoval(
    slotStart: DoubleLinkedList<Element>,
    slotEnd: DoubleLinkedList<Element>,
    move: boolean,
  ): void {
    const slotMode = this._$slotMode

    // for direct slotting, do nothing
    if (slotMode === SlotMode.Direct) return

    if (slotMode === SlotMode.Single) {
      // will call applySLotsInsertion after if slots were moved
      // no need to do anything here
      if (move) return
      const oldSlot = this._$singleSlot
      const newSlot = this._$subtreeSlotStart?.value
      if (oldSlot === newSlot) return

      this._$singleSlot = newSlot
      Element._$insertChildReassignSlot(this, null, oldSlot || null, newSlot || null)
      return
    }

    if (slotMode === SlotMode.Multiple) {
      for (
        let it: DoubleLinkedList<Element> | null = slotStart;
        it && it !== slotEnd.next;
        it = it.next
      ) {
        const slot = it.value
        const slotName = slot._$slotName!
        this._$applyMultipleSlotsRemoval(slot, slotName, move)
      }
      return
    }

    if (slotMode === SlotMode.Dynamic) {
      // dynamic-slotting should do nothing about slot movement
      if (move) return
      // wait until applySlotUpdates
      if (!this._$dynamicSlotsInserted) return
      const removeDynamicSlot = this._$removeDynamicSlotHandler
      const slots: Element[] = []
      for (
        let it: DoubleLinkedList<Element> | null = slotStart;
        it && it !== slotEnd.next;
        it = it.next
      ) {
        const slot = it.value
        this._$dynamicSlots!.delete(slot)
        slots.push(slot)
      }
      removeDynamicSlot?.(slots)
    }
  }

  /**
   * Set the dynamic slot handlers
   *
   * If the handlers have not been set yet,
   * the `insertSlotHandler` will be called for each slot that has been added to the shadow tree,
   * otherwise call `updateSlotHandler` for each slots.
   */
  setDynamicSlotHandler(
    requiredSlotValueNames: string[],
    insertSlotHandler: (
      slots: {
        slot: Element
        name: string
        slotValues: { [name: string]: unknown }
      }[],
    ) => void,
    removeSlotHandler: (slots: Element[]) => void,
    updateSlotHandler: (
      slot: Element,
      slotValues: { [name: string]: unknown },
      updatePathTree: { [name: string]: true },
    ) => void,
  ) {
    if (this._$slotMode !== SlotMode.Dynamic) return

    this._$requiredSlotValueNames = requiredSlotValueNames
    this._$insertDynamicSlotHandler = insertSlotHandler
    this._$removeDynamicSlotHandler = removeSlotHandler
    this._$updateDynamicSlotHandler = updateSlotHandler

    if (this._$dynamicSlotsInserted) {
      const iter = this._$dynamicSlots!.values()
      for (let it = iter.next(); !it.done; it = iter.next()) {
        const slotMeta = it.value
        slotMeta.updatePathTree =
          slotMeta.updatePathTree || (Object.create(null) as Record<string, true>)
      }
    }
  }

  /**
   * Use the same dynamic slot handlers with the `source`
   */
  useDynamicSlotHandlerFrom(source: ShadowRoot) {
    if (source._$insertDynamicSlotHandler) {
      this.setDynamicSlotHandler(
        source._$requiredSlotValueNames!.slice(),
        source._$insertDynamicSlotHandler,
        source._$removeDynamicSlotHandler!,
        source._$updateDynamicSlotHandler!,
      )
    }
  }

  /**
   * Update a slot value
   *
   * The updated value should be applied with `applySlotValueUpdates` call.
   */
  replaceSlotValue(slot: Element, name: string, value: unknown): void {
    const slotValues = slot._$slotValues
    if (!slotValues) return
    const oldValue = slotValues[name]
    let newValue = value
    if (this._$propertyPassingDeepCopy !== DeepCopyStrategy.None) {
      if (this._$propertyPassingDeepCopy === DeepCopyStrategy.SimpleWithRecursion) {
        newValue = deepCopy(value, true)
      } else {
        newValue = simpleDeepCopy(value)
      }
    }
    if (oldValue === newValue) return
    slotValues[name] = newValue
    if (this._$requiredSlotValueNames!.indexOf(name) < 0) return
    const slotMeta = this._$dynamicSlots?.get(slot)
    if (!slotMeta) return
    if (!slotMeta.updatePathTree) {
      slotMeta.updatePathTree = Object.create(null) as { [key: string]: true }
    }
    slotMeta.updatePathTree[name] = true
  }

  /**
   * Apply slot value updates
   */
  applySlotValueUpdates(slot: Element) {
    const slotMeta = this._$dynamicSlots?.get(slot)
    const slotValueUpdatePathTree = slotMeta?.updatePathTree
    if (!slotValueUpdatePathTree) return
    slotMeta.updatePathTree = undefined
    this._$updateDynamicSlotHandler?.(slot, slot._$slotValues!, slotValueUpdatePathTree)
  }

  applySlotUpdates(): void {
    if (!this._$dynamicSlotsInserted) {
      this._$dynamicSlotsInserted = true
      const insertDynamicSlot = this._$insertDynamicSlotHandler
      const slots: { slot: Element; name: string; slotValues: { [name: string]: unknown } }[] = []
      for (let it = this._$subtreeSlotStart; it; it = it.next) {
        const slot = it.value
        const slotName = slot._$slotName!
        this._$dynamicSlots!.set(slot, { updatePathTree: undefined })
        slots.push({ slot, name: slotName, slotValues: slot._$slotValues! })
      }
      insertDynamicSlot?.(slots)
    } else {
      const iter = this._$dynamicSlots!.entries()
      for (let it = iter.next(); !it.done; it = iter.next()) {
        const [slot, slotMeta] = it.value
        const slotValueUpdatePathTree = slotMeta.updatePathTree
        if (slotValueUpdatePathTree) {
          slotMeta.updatePathTree = undefined
          this._$updateDynamicSlotHandler?.(slot, slot._$slotValues!, slotValueUpdatePathTree)
        }
      }
    }
  }

  /**
   * Get slot mode
   */
  getSlotMode(): SlotMode {
    return this._$slotMode
  }

  /** @internal */
  static _$updateSubtreeSlotNodes(
    parentNode: Element,
    elements: Node[],
    shadowRoot: ShadowRoot | null,
    oldShadowRoot: ShadowRoot | null,
    posIndex: number,
  ):
    | { updateContainingSlot: () => void; removeSlotNodes: () => void; insertSlotNodes: () => void }
    | undefined {
    if (!shadowRoot && !oldShadowRoot) return undefined

    const slotMode = shadowRoot?.getSlotMode()
    const oldSlotMode = oldShadowRoot?.getSlotMode()

    if (
      (slotMode === undefined || slotMode === SlotMode.Direct) &&
      (oldSlotMode === undefined || oldSlotMode === SlotMode.Direct)
    ) {
      return undefined
    }

    if (
      (slotMode === undefined || slotMode === SlotMode.Single) &&
      (oldSlotMode === undefined || oldSlotMode === SlotMode.Single)
    ) {
      let removeStart = -1
      let removeCount = 0
      let insertPos = -1
      const slotNodesToUpdate: Node[] = []
      const oldContainingSlot = elements[0]!.containingSlot
      const containingSlot = shadowRoot?.getContainingSlot(elements[0]!)

      for (let i = 0; i < elements.length; i += 1) {
        const elem = elements[i]!
        // eslint-disable-next-line no-loop-func
        Element.forEachNodeInSlot(elem, (node) => {
          if (oldContainingSlot) {
            if (removeCount) {
              removeCount += 1
            } else {
              removeStart = node.slotIndex!
              removeCount = 1
            }
          }

          slotNodesToUpdate.push(node)
        })
      }

      if (containingSlot && slotNodesToUpdate.length) {
        const firstSlotNode = slotNodesToUpdate[0]!
        insertPos = Element._$findSlotNodeInsertPosition(containingSlot, firstSlotNode, posIndex)
      }

      return {
        updateContainingSlot: () => {
          for (let i = slotNodesToUpdate.length - 1; i >= 0; i -= 1) {
            const node = slotNodesToUpdate[i]!
            Element._$updateContainingSlot(node, containingSlot)
          }
        },
        removeSlotNodes: () => {
          if (oldShadowRoot && oldContainingSlot && removeCount) {
            Element._$spliceSlotNodes(oldContainingSlot, removeStart, removeCount, undefined)
          }
        },
        insertSlotNodes: () => {
          if (shadowRoot && containingSlot && slotNodesToUpdate.length) {
            Element._$spliceSlotNodes(containingSlot, insertPos, 0, slotNodesToUpdate)
          }
        },
      }
    }
    const slotNodesToInsertMap = new Map<Element, { nodes: Node[]; insertPos: number }>()
    const slotNodesToRemoveMap = new Map<Element, { start: number; count: number }>()

    const slotNodesWithContainingSlot: [Node, Element | undefined | null][] = []

    for (let i = 0; i < elements.length; i += 1) {
      const elem = elements[i]!
      Element.forEachNodeInSlot(elem, (node, oldContainingSlot) => {
        const containingSlot =
          slotMode !== SlotMode.Direct ? shadowRoot?.getContainingSlot(node) : undefined

        if (oldContainingSlot) {
          const slotNodesToRemove = slotNodesToRemoveMap.get(oldContainingSlot)
          if (slotNodesToRemove) {
            slotNodesToRemove.count += 1
          } else {
            slotNodesToRemoveMap.set(oldContainingSlot, { start: node.slotIndex!, count: 1 })
          }
        }

        if (containingSlot) {
          const slotNodesToInsert = slotNodesToInsertMap.get(containingSlot)
          if (slotNodesToInsert) {
            slotNodesToInsert.nodes.push(node)
          } else {
            slotNodesToInsertMap.set(containingSlot, { nodes: [node], insertPos: -1 })
          }
        }

        slotNodesWithContainingSlot.push([node, containingSlot])
      })
    }

    if (shadowRoot && slotNodesToInsertMap.size) {
      const iter = slotNodesToInsertMap.entries()

      for (let it = iter.next(); !it.done; it = iter.next()) {
        const [slot, { nodes: slotNodesToInsert }] = it.value
        const firstSlotNodeToInsert = slotNodesToInsert[0]!
        it.value[1].insertPos = Element._$findSlotNodeInsertPosition(
          slot,
          firstSlotNodeToInsert,
          posIndex,
        )
      }
    }

    return {
      updateContainingSlot: () => {
        for (let i = slotNodesWithContainingSlot.length - 1; i >= 0; i -= 1) {
          const [node, containingSlot] = slotNodesWithContainingSlot[i]!
          Element._$updateContainingSlot(node, containingSlot)
        }
      },
      removeSlotNodes: () => {
        if (oldShadowRoot && slotNodesToRemoveMap.size) {
          const iter = slotNodesToRemoveMap.entries()
          for (let it = iter.next(); !it.done; it = iter.next()) {
            const [slot, { start, count }] = it.value
            Element._$spliceSlotNodes(slot, start, count, undefined)
          }
        }
      },
      insertSlotNodes: () => {
        if (shadowRoot && slotNodesToInsertMap.size) {
          const iter = slotNodesToInsertMap.entries()

          for (let it = iter.next(); !it.done; it = iter.next()) {
            const [slot, { nodes: slotNodesToInsert, insertPos }] = it.value
            Element._$spliceSlotNodes(slot, insertPos, 0, slotNodesToInsert)
          }
        }
      },
    }
  }
}<|MERGE_RESOLUTION|>--- conflicted
+++ resolved
@@ -121,12 +121,14 @@
     placeholderHandlerRemover: (() => void) | undefined,
     initPropValues?: (comp: NativeNode) => void,
   ): NativeNode {
-<<<<<<< HEAD
     const extendedDef = this._$host._$behavior.ownerSpace.getExtendedNativeNode(tagName)
-    const ret = NativeNode.create(tagName, this, stylingName, extendedDef, placeholderHandler)
-=======
-    const ret = NativeNode.create(tagName, this, stylingName, placeholderHandlerRemover)
->>>>>>> 9481e140
+    const ret = NativeNode.create(
+      tagName,
+      this,
+      stylingName,
+      extendedDef,
+      placeholderHandlerRemover,
+    )
     initPropValues?.(ret)
     return ret
   }
@@ -201,13 +203,9 @@
 
     // find in the space otherwise
     let comp = space.getGlobalUsingComponent(compName)
-<<<<<<< HEAD
-=======
     if (comp === null && space._$allowUnusedNativeNode && compName !== '') {
       comp = compName
     }
-    if (!comp) comp = space.getDefaultComponent()
->>>>>>> 9481e140
     /* istanbul ignore if */
     if (!comp) {
       comp = space.getDefaultComponent()
@@ -265,9 +263,6 @@
         initPropValues,
       )
     }
-<<<<<<< HEAD
-    throw new Error(`unknown tag name: ${tagName}`)
-=======
 
     if (space._$allowUnusedNativeNode) {
       // use native node otherwise
@@ -276,7 +271,6 @@
       return node
     }
     throw new Error(`Unknown tag name ${tagName}`)
->>>>>>> 9481e140
   }
 
   /**
