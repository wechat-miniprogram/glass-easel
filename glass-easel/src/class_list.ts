--- conflicted
+++ resolved
@@ -219,7 +219,7 @@
 
   /** @internal */
   private _$fasterAddUpdateResolvedNames(): boolean {
-    const backendElement = this._$backendElement
+    const backendElement = this._$element._$backendElement
     if (!backendElement) return false
     const rawNames = this._$rawNames
 
@@ -394,14 +394,10 @@
     force?: boolean,
     segmentIndex: StyleSegmentIndex = StyleSegmentIndex.MAIN,
   ): boolean {
-<<<<<<< HEAD
-    const backendElement = this._$backendElement
-=======
     /* istanbul ignore if */
     if (CLASS_NAME_REG_EXP.test(name)) throw new Error('Class name contains space characters.')
 
     const backendElement = this._$element._$backendElement
->>>>>>> 924d496e
     const rawClassIndex = this._$rawNames[segmentIndex]
       ? this._$rawNames[segmentIndex]!.indexOf(name)
       : -1
