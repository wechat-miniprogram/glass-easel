import {
  BM,
  BackendMode,
  type GeneralBackendElement,
  type backend,
  type composedBackend,
  type domlikeBackend,
} from './backend'
import { StyleSegmentIndex, type Element } from './element'

const CLASS_NAME_REG_EXP = /[^\s.,]+/g

const matchClassName = (str: string) => {
  const result: string[] = []
  let m: RegExpExecArray | null | undefined
  CLASS_NAME_REG_EXP.lastIndex = 0
  // eslint-disable-next-line no-cond-assign
  while ((m = CLASS_NAME_REG_EXP.exec(str)) !== null) {
    result.push(String(m[0]))
  }
  return result
}

/**
 * The style scope identifier
 *
 * It is actually a non-negative integer.
 *
 * Specifically, `0` represents *global* scope, which means it is a global style in stylesheets.
 * However, in elements, `0` means it does not match any stylesheets other than the global styles.
 */
export type StyleScopeId = number

/**
 * Style scope manager
 */
export class StyleScopeManager {
  /** @internal */
  private _$names: string[] = ['']

  static globalScope(): StyleScopeId {
    return 0
  }

  register(name: string): StyleScopeId {
    const ret = this._$names.length
    this._$names.push(name)
    return ret
  }

  queryName(id: StyleScopeId): string | undefined {
    return this._$names[id]
  }
}

export type AliasTarget = {
  scopeId: StyleScopeId | undefined
  className: string
}

/**
 * Class manager for non-virtual `Element`
 */
export class ClassList {
  /** @internal */
  private _$element: Element
  /** @internal */
  private _$owner: ClassList | null
  /** @internal */
  private _$defaultScope: StyleScopeId
  /** @internal */
  private _$extraScope: StyleScopeId | undefined
  /** @internal */
  private _$rootScope: StyleScopeId | undefined
  /** @internal */
  private _$externalNames: string[] | undefined = undefined
  /** @internal */
  private _$externalRawAlias: (string[] | undefined)[] | null = null
  /** @internal */
  private _$dirtyExternalNames: string[] | null = null
  /** @internal */
  private _$rawNames: string[][] = []
  /** @internal */
  private _$backendNames: string[] = []
  /** @internal */
  private _$backendNameScopes: (StyleScopeId | undefined)[] = []
  /** @internal */
  private _$backendNamesCount: number[] = []
  /** @internal */
  private _$hasAliasNames = false
  /** @internal */
  private _$prefixManager: StyleScopeManager | undefined

  constructor(
    element: Element,
    externalNames: string[] | undefined,
    owner: ClassList | null,
    styleScope: number,
    extraStyleScope: number | undefined,
    styleScopeManager: StyleScopeManager | undefined,
  ) {
    this._$element = element
    this._$owner = owner
    this._$defaultScope = styleScope
    this._$extraScope = extraStyleScope
    // root owner got globalScope as it's styleScope, avoid the root owner
    this._$rootScope = owner?._$owner ? owner._$rootScope : styleScope
    this._$prefixManager = styleScopeManager
    if (externalNames) {
      this._$externalNames = externalNames
      this._$externalRawAlias = []
    }
  }

  /** @internal */
  private _$resolvePrefixes(
    name: string,
    cb: (scopeId: StyleScopeId | undefined, className: string) => void,
  ) {
    const owner = this._$owner
    const externalNames = owner?._$externalNames
    const externalIndex = externalNames ? externalNames.indexOf(name) : -1
    if (owner && externalIndex !== -1) {
      this._$hasAliasNames = true
      const rawAlias = owner._$externalRawAlias![externalIndex]
      if (rawAlias) {
        for (let i = 0; i < rawAlias.length; i += 1) {
          owner._$resolvePrefixes(rawAlias[i]!, cb)
        }
      }
    } else if (name[0] === '~') {
      cb(this._$rootScope, name.slice(1))
    } else if (name[0] === '^') {
      let n = name.slice(1)
      let owner: ClassList | null | undefined = this._$owner
      while (n[0] === '^') {
        n = n.slice(1)
        owner = owner?._$owner
      }
      // root owner got globalScope as it's styleScope, avoid the root owner
      const scopeId = owner?._$owner ? owner._$defaultScope : this._$rootScope
      cb(scopeId, n)
    } else {
      if (this._$extraScope !== undefined) {
        cb(this._$extraScope, name)
      }
      cb(this._$defaultScope, name)
    }
  }

  /** @internal */
  _$hasAlias(name: string): boolean {
    return !!this._$externalNames && this._$externalNames.includes(name)
  }

  /** @internal */
  _$setAlias(name: string, target: string | string[]) {
    if (!this._$externalNames) return
    let slices: string[]
    if (target === undefined || target === null) {
      slices = []
    } else if (Array.isArray(target)) {
      slices = Array<string>(target.length)
      for (let i = 0, l = target.length; i < l; i += 1) {
        slices[i] = String(target[i])
      }
    } else {
      slices = matchClassName(String(target))
    }
    const externalIndex = this._$externalNames.indexOf(name)
    if (externalIndex === -1) return
    this._$dirtyExternalNames = this._$dirtyExternalNames || []
    this._$dirtyExternalNames.push(name)
    this._$externalRawAlias![externalIndex] = slices
  }

  /** @internal */
  _$getAlias(): { [name: string]: string[] | undefined } {
    const result = Object.create(null) as { [name: string]: string[] | undefined }
    this._$externalNames?.forEach((externalName, index) => {
      result[externalName] = this._$externalRawAlias![index]
    })
    return result
  }

  /** @internal */
  _$spreadExternalClassUpdate(): boolean {
    const owner = this._$owner
    if (!owner?._$dirtyExternalNames || !this._$hasAliasNames) return false
    const dirtyExternalNames = owner._$dirtyExternalNames
    const externalNames = this._$externalNames
    if (externalNames) {
      for (let externalIndex = 0; externalIndex < externalNames.length; externalIndex += 1) {
        const externalRawAlias = this._$externalRawAlias![externalIndex] || []
        for (let i = 0; i < dirtyExternalNames.length; i += 1) {
          if (externalRawAlias.includes(dirtyExternalNames[i]!)) {
            this._$dirtyExternalNames = this._$dirtyExternalNames || []
            this._$dirtyExternalNames.push(externalNames[externalIndex]!)
          }
        }
      }
    }
    const shouldUpdate = this._$rawNames.some((names) =>
      names.some((name) => dirtyExternalNames.includes(name)),
    )
    if (shouldUpdate) {
      this._$updateResolvedNames()
    }
    return !!this._$dirtyExternalNames || shouldUpdate
  }

  /** @internal */
  _$shouldUpdateExternalClass() {
    if (!this._$dirtyExternalNames) return false
    if (BM.SHADOW || (BM.DYNAMIC && this._$element.getBackendMode() === BackendMode.Shadow)) {
      const dirtyExternalNames = this._$dirtyExternalNames
      for (let i = 0; i < dirtyExternalNames.length; i += 1) {
        const name = dirtyExternalNames[i]!
        const externalIndex = this._$externalNames!.indexOf(name)
        const targets = this._$externalRawAlias![externalIndex] || []
        ;(this._$element._$backendElement as backend.Element).setClassAlias(name, targets)
      }
      this._$dirtyExternalNames = null
      return false
    }
    return true
  }

  /** @internal */
  _$markExternalClassUpdated() {
    this._$dirtyExternalNames = null
  }

  /** @internal */
  private _$fasterAddUpdateResolvedNames(): boolean {
    const backendElement = this._$element._$backendElement
    if (!backendElement) return false
    const rawNames = this._$rawNames

    this._$hasAliasNames = false
    for (let i = 0, l = rawNames.length; i < l; i += 1) {
      const names = rawNames[i]
      if (!names) continue
      for (let j = 0, ll = names.length; j < ll; j += 1) {
        const rawName = names[j]!
<<<<<<< HEAD
        this._$resolvePrefixes(rawName, (scopeId, className) => {
          this._$addClass(className, scopeId, backendElement)
        })
=======
        if (BM.SHADOW || (BM.DYNAMIC && this._$element.getBackendMode() === BackendMode.Shadow)) {
          this._$addClass(rawName, undefined, backendElement)
        } else {
          this._$resolvePrefixes(rawName, (scopeId, className) => {
            this._$addClass(className, scopeId, backendElement)
          })
        }
>>>>>>> c937dbaa
      }
    }
    return true
  }

  /** @internal */
  private _$updateResolvedNames(): boolean {
    const backendElement = this._$element._$backendElement
    if (!backendElement) return false
    const rawNames = this._$rawNames
    const oldBackendNames = this._$backendNames
    const oldBackendNameScopes = this._$backendNameScopes
    const oldBackendNamesCount = this._$backendNamesCount

    const newBackendNames: string[] = []
    const newBackendNameScopes: (StyleScopeId | undefined)[] = []
    const newBackendNamesCount: number[] = []

    this._$hasAliasNames = false

    if (BM.SHADOW || (BM.DYNAMIC && this._$element.getBackendMode() === BackendMode.Shadow)) {
      for (let i = 0, l = rawNames.length; i < l; i += 1) {
        const names = rawNames[i]
        if (!names) continue
        for (let j = 0, ll = names.length; j < ll; j += 1) {
          const rawName = names[j]!
          let found = false
          for (let i = 0; i < newBackendNames.length; i += 1) {
            if (rawName === newBackendNames[i]) {
              newBackendNamesCount[i]! += 1
              found = true
              break
            }
          }
          if (!found) {
            newBackendNames.push(rawName)
            newBackendNameScopes.push(undefined)
            newBackendNamesCount.push(1)
          }
        }
      }
    } else {
      for (let i = 0, l = rawNames.length; i < l; i += 1) {
        const names = rawNames[i]
        if (!names) continue
        for (let j = 0, ll = names.length; j < ll; j += 1) {
          const rawName = names[j]!
          this._$resolvePrefixes(rawName, (scopeId, className) => {
            if (this._$hasAliasNames) {
              for (let i = 0; i < newBackendNames.length; i += 1) {
                if (className === newBackendNames[i] && scopeId === newBackendNameScopes[i]) {
                  newBackendNamesCount[i]! += 1
                  return
                }
              }
            }
            newBackendNames.push(className)
            newBackendNameScopes.push(scopeId)
            newBackendNamesCount.push(1)
          })
        }
      }
    }

    let changed = false

    for (let i = 0; i < newBackendNames.length; i += 1) {
      let found = false
      for (let j = 0; j < oldBackendNames.length; j += 1) {
        if (
          newBackendNames[i] === oldBackendNames[j] &&
          newBackendNameScopes[i] === oldBackendNameScopes[j]
        ) {
          found = true
          oldBackendNamesCount[j] = 0 // mark as exists
          break
        }
      }
      if (!found) {
        changed = true
        this._$addClassToBackend(newBackendNames[i]!, newBackendNameScopes[i], backendElement)
      }
    }
    for (let j = 0; j < oldBackendNames.length; j += 1) {
      // 0 means old exists
      if (oldBackendNamesCount[j] !== 0) {
        changed = true
        this._$removeClassFromBackend(oldBackendNames[j]!, oldBackendNameScopes[j], backendElement)
      }
    }

    this._$backendNames = newBackendNames
    this._$backendNameScopes = newBackendNameScopes
    this._$backendNamesCount = newBackendNamesCount

    return changed
  }

  /** @internal */
  private _$addClassToBackend(
    name: string,
    scope: StyleScopeId | undefined,
    e: GeneralBackendElement,
  ) {
    if (BM.DOMLIKE || (BM.DYNAMIC && this._$element.getBackendMode() === BackendMode.Domlike)) {
      const prefix = scope === undefined ? '' : this._$prefixManager?.queryName(scope)
      const val = prefix ? `${prefix}--${name}` : name
      ;(e as domlikeBackend.Element).classList.add(val)
    } else if (
      BM.COMPOSED ||
      (BM.DYNAMIC && this._$element.getBackendMode() === BackendMode.Composed)
    ) {
      ;(e as composedBackend.Element).addClass(name, scope)
    } else {
      ;(e as backend.Element).addClass(name)
    }
  }

  /** @internal */
  private _$removeClassFromBackend(
    name: string,
    scope: StyleScopeId | undefined,
    e: GeneralBackendElement,
  ) {
    if (BM.DOMLIKE || (BM.DYNAMIC && this._$element.getBackendMode() === BackendMode.Domlike)) {
      const prefix = scope && this._$prefixManager?.queryName(scope)
      const val = prefix ? `${prefix}--${name}` : name
      ;(e as domlikeBackend.Element).classList.remove(val)
    } else if (
      BM.COMPOSED ||
      (BM.DYNAMIC && this._$element.getBackendMode() === BackendMode.Composed)
    ) {
      ;(e as composedBackend.Element).removeClass(name, scope)
    } else {
      ;(e as backend.Element).removeClass(name)
    }
  }

  /** @internal */
  private _$addClass(
    name: string,
    scopeId: StyleScopeId | undefined,
    backendElement: GeneralBackendElement,
  ) {
    const oldClassNames = this._$backendNames
    const oldScopeIds = this._$backendNameScopes
    const classNamesCount = this._$backendNamesCount
    let found = false
    if (this._$hasAliasNames) {
      for (let j = 0; j < oldClassNames.length; j += 1) {
        if (name === oldClassNames[j] && scopeId === oldScopeIds[j]) {
          found = true
          classNamesCount[j]! += 1
          break
        }
      }
    }
    if (!found) {
      oldClassNames.push(name)
      oldScopeIds.push(scopeId)
      classNamesCount.push(1)
      this._$addClassToBackend(name, scopeId, backendElement)
    }
  }

  /** @internal */
  private _$removeClass(
    name: string,
    scopeId: StyleScopeId | undefined,
    backendElement: GeneralBackendElement,
  ) {
    const oldClassNames = this._$backendNames
    const oldScopeIds = this._$backendNameScopes
    const classNamesCount = this._$backendNamesCount
    let index: number
    for (index = 0; index < oldClassNames.length; index += 1) {
      if (name === oldClassNames[index] && scopeId === oldScopeIds[index]) {
        break
      }
    }
    if (classNamesCount[index]! <= 1) {
      oldClassNames.splice(index, 1)
      oldScopeIds.splice(index, 1)
      classNamesCount.splice(index, 1)
      this._$removeClassFromBackend(name, scopeId, backendElement)
    } else {
      classNamesCount[index]! -= 1
    }
  }

  toggle(
    name: string,
    force?: boolean,
    segmentIndex: StyleSegmentIndex = StyleSegmentIndex.MAIN,
  ): boolean {
    const backendElement = this._$element._$backendElement
    const rawClassIndex = this._$rawNames[segmentIndex]
      ? this._$rawNames[segmentIndex]!.indexOf(name)
      : -1
    const isAdd = force === undefined ? rawClassIndex === -1 : !!force

    let changed = false
    if (isAdd) {
      if (rawClassIndex === -1) {
        const rawNames = this._$rawNames
        if (!rawNames[segmentIndex]) {
          rawNames[segmentIndex] = []
        }
        const names = rawNames[segmentIndex]!
        names.push(name)
        if (backendElement) {
          if (BM.SHADOW || (BM.DYNAMIC && this._$element.getBackendMode() === BackendMode.Shadow)) {
            this._$addClass(name, undefined, backendElement)
          } else {
            this._$resolvePrefixes(name, (scopeId, className) => {
              this._$addClass(className, scopeId, backendElement)
            })
          }
        }
        changed = true
      }
    } else if (rawClassIndex !== -1) {
      const names = this._$rawNames[segmentIndex]
      if (names) names.splice(rawClassIndex, 1)
      if (backendElement) {
        if (BM.SHADOW || (BM.DYNAMIC && this._$element.getBackendMode() === BackendMode.Shadow)) {
          this._$removeClass(name, undefined, backendElement)
        } else {
          this._$resolvePrefixes(name, (scopeId, className) => {
            this._$removeClass(className, scopeId, backendElement)
          })
        }
      }
      changed = true
    }
    return changed
  }

  contains(name: string, segmentIndex: StyleSegmentIndex = StyleSegmentIndex.MAIN): boolean {
    const names = this._$rawNames[segmentIndex] || []
    for (let i = 0; i < names.length; i += 1) {
      const rn = names[i]!
      if (rn[0] === '~') {
        const n = rn.slice(1)
        if (n === name) return true
      } else if (rn[0] === '^') {
        let n = rn.slice(1)
        while (n[0] === '^') {
          n = n.slice(1)
        }
        if (n === name) return true
      } else {
        if (rn === name) return true
      }
    }
    return false
  }

  /** Set class string */
  setClassNames(
    names: string | string[],
    segmentIndex: StyleSegmentIndex = StyleSegmentIndex.MAIN,
  ): boolean {
    let n: string[]
    if (names === undefined || names === null) {
      n = []
    } else if (Array.isArray(names)) {
      n = matchClassName(names.join(' '))
    } else {
      n = matchClassName(String(names))
    }
    const useFasterAdd = this._$rawNames.length === 0
    this._$rawNames[segmentIndex] = n

    if (useFasterAdd) return this._$fasterAddUpdateResolvedNames()

    return this._$updateResolvedNames()
  }

  /** Returns space separated class string */
  getClassNames(segmentIndex: StyleSegmentIndex = StyleSegmentIndex.MAIN): string {
    const names = this._$rawNames[segmentIndex] || []
    return names ? names.join(' ') : ''
  }
}<|MERGE_RESOLUTION|>--- conflicted
+++ resolved
@@ -243,11 +243,6 @@
       if (!names) continue
       for (let j = 0, ll = names.length; j < ll; j += 1) {
         const rawName = names[j]!
-<<<<<<< HEAD
-        this._$resolvePrefixes(rawName, (scopeId, className) => {
-          this._$addClass(className, scopeId, backendElement)
-        })
-=======
         if (BM.SHADOW || (BM.DYNAMIC && this._$element.getBackendMode() === BackendMode.Shadow)) {
           this._$addClass(rawName, undefined, backendElement)
         } else {
@@ -255,7 +250,6 @@
             this._$addClass(className, scopeId, backendElement)
           })
         }
->>>>>>> c937dbaa
       }
     }
     return true
