--- conflicted
+++ resolved
@@ -436,11 +436,7 @@
       classNamesCount.splice(index, 1)
       this._$removeClassFromBackend(name, scopeId, backendElement)
     } else {
-<<<<<<< HEAD
-      classNamesCount[index] -= 1
-=======
       classNamesCount[index]! -= 1
->>>>>>> 09433f90
     }
   }
 
