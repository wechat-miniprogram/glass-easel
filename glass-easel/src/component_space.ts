import { type GeneralBackendContext } from './backend'
import {
  type Behavior,
  BehaviorBuilder,
  type GeneralBehavior,
  type NativeNodeDefinition,
} from './behavior'
import { type StyleScopeId, StyleScopeManager } from './class_list'
import {
  Component,
  type ComponentDefinition,
  type GeneralComponent,
  type GeneralComponentDefinition,
} from './component'
import type { ExtendedNativeNodeDefinition } from './native_node'
import {
  type ComponentInstance,
  type ComponentParams,
  type DataList,
  type Empty,
  type MethodList,
  type PropertyList,
} from './component_params'
import {
  type ComponentOptions,
  type NormalizedComponentOptions,
  normalizeComponentOptions,
} from './global_options'
import { TraitBehavior } from './trait_behaviors'
import { safeCallback } from './func_arr'

const normalizePath = (path: string, basePath: string): string => {
  let slices: string[]
  if (path[0] !== '/') {
    slices = basePath.split('/').slice(0, -1).concat(path.split('/'))
  } else {
    slices = path.split('/')
  }
  const finalSlices = [] as string[]
  for (let i = 0; i < slices.length; i += 1) {
    const slice = slices[i]!
    if (slice === '' || slice === '.') continue
    if (slice === '..') {
      finalSlices.pop()
      continue
    }
    finalSlices.push(slice)
  }
  return finalSlices.join('/')
}

export const normalizeUrl = (
  path: string,
  relPath: string,
): { domain: string | null; absPath: string } => {
  const protoSep = path.indexOf('://')
  if (protoSep > 0) {
    const domainSep = path.indexOf('/', protoSep + 3)
    if (domainSep > 0) {
      const domain = path.slice(0, domainSep)
      const absPath = normalizePath(path.slice(domainSep + 1), '')
      return {
        domain,
        absPath,
      }
    }
    // HACK for invalid URL like `a://the-comp` , provide some compatibility
    const domain = path.slice(0, protoSep + 3)
    const absPath = normalizePath(path.slice(protoSep + 3), '')
    return {
      domain,
      absPath,
    }
  }
  return {
    domain: null,
    absPath: normalizePath(path, relPath),
  }
}

export class ComponentWaitingList {
  /** @internal */
  private _$callbacks: ((c: GeneralComponentDefinition) => void)[] = []
  /** @internal */
  private _$ownerSpace: ComponentSpace
  /** @internal */
  private _$isPub: boolean
  /** @internal */
  private _$alias: string

  constructor(ownerSpace: ComponentSpace, isPub: boolean, alias: string) {
    this._$ownerSpace = ownerSpace
    this._$isPub = isPub
    this._$alias = alias
  }

  add(callback: (c: GeneralComponentDefinition) => void) {
    this._$callbacks.push(callback)
  }

  hintUsed(owner: GeneralComponent) {
    this._$ownerSpace._$componentWaitingListener?.(this._$isPub, this._$alias, owner)
  }

  remove(callback: (c: GeneralComponentDefinition) => void) {
    const index = this._$callbacks.indexOf(callback)
    // must guarantee order here (cannot swap-remove)
    this._$callbacks.splice(index, 1)
  }

  call(c: GeneralComponentDefinition) {
    const cbs = this._$callbacks
    this._$callbacks = []
    for (let i = 0; i < cbs.length; i += 1) {
      const f = cbs[i]!
      f(c)
    }
  }
}

/** A group of components for cross-component using */
export class ComponentSpace {
  /** @internal */
  private _$behaviorList = Object.create(null) as { [path: string]: GeneralBehavior }
  /** @internal */
  private _$pubBehaviorList = Object.create(null) as { [path: string]: GeneralBehavior }
  /** @internal */
  private _$list = Object.create(null) as { [path: string]: GeneralComponentDefinition }
  /** @internal */
  private _$pubList = Object.create(null) as { [path: string]: GeneralComponentDefinition }
  /** @internal */
  private _$using = Object.create(null) as {
    [path: string]: GeneralComponentDefinition | NativeNodeDefinition
  }
  /** @internal */
  private _$extendedNativeList = Object.create(null) as {
    [path: string]: ExtendedNativeNodeDefinition
  }
  /** @internal */
  private _$pubExtendedNativeList = Object.create(null) as {
    [path: string]: ExtendedNativeNodeDefinition
  }
  /** @internal */
  private _$importedSpaces = Object.create(null) as {
    [path: string]: {
      space: ComponentSpace
      privateUse: boolean
    }
  }
  /** @internal */
  private _$defaultComponent: string
  /** @internal */
  private _$componentOptions: NormalizedComponentOptions
  styleScopeManager: StyleScopeManager
  /** @internal */
  private _$listWaiting = Object.create(null) as {
    [path: string]: ComponentWaitingList
  }
  /** @internal */
  private _$pubListWaiting = Object.create(null) as {
    [path: string]: ComponentWaitingList
  }
  /** @internal */
  private _$groupingListWaiting:
    | { waiting: ComponentWaitingList; comp: GeneralComponentDefinition }[]
    | null = null
  /** @internal */
  _$componentWaitingListener:
    | ((isPub: boolean, alias: string, owner: GeneralComponent) => void)
    | null = null
  /** @internal */
  _$allowUnusedNativeNode = true
  /** @internal */
  _$sharedStyleScope = 0

  /**
   * Create a new component space
   *
   * The `defaultComponent` is the default component path.
   * It should be defined soon after creation.
   * A `baseSpace` can be provided as a "base" component space -
   * every component alias (and behavior alias) in the space will be imported when creation.
   * However, if any new component is added to the base space after the creation,
   * it will not be added to the created space.
   */
  constructor(
    defaultComponent?: string,
    baseSpace?: ComponentSpace,
    styleScopeManager?: StyleScopeManager,
    allowUnusedNativeNode = true,
  ) {
    if (baseSpace) {
      Object.assign(this._$list, baseSpace._$pubList)
      Object.assign(this._$behaviorList, baseSpace._$pubBehaviorList)
      Object.assign(this._$extendedNativeList, baseSpace._$pubExtendedNativeList)
    }
    this._$defaultComponent = defaultComponent ?? ''
    this._$componentOptions = normalizeComponentOptions({}, baseSpace?._$componentOptions)
    this.styleScopeManager = styleScopeManager || new StyleScopeManager()
    this._$allowUnusedNativeNode = allowUnusedNativeNode
  }

  /**
   * Update the default component options for this space
   *
   * The new options will be merged with existing options.
   */
  updateComponentOptions(componentOptions: ComponentOptions) {
    this._$componentOptions = normalizeComponentOptions(componentOptions, this._$componentOptions)
  }

  getComponentOptions(): NormalizedComponentOptions {
    return this._$componentOptions
  }

  updateBaseExtendedNativeList(baseSpace: ComponentSpace) {
    Object.assign(this._$extendedNativeList, baseSpace._$pubExtendedNativeList)
  }

<<<<<<< HEAD
=======
  /**
   * Mark a style scope as shared
   *
   * This style scope will not be written to backend as a dedicated style scope for a component.
   */
  setSharedStyleScope(styleScopeId: StyleScopeId) {
    this._$sharedStyleScope = styleScopeId
  }

>>>>>>> 09433f90
  /**
   * Set (or update) a global using component item
   *
   * This will allow all the components in this component space using this component automatically,
   * without declaring it with `using` or `usingComponents` again.
   * The target can also be a tag name of a native node.
   */
  setGlobalUsingComponent(key: string, target: GeneralComponentDefinition | string) {
    this._$using[key] = target
  }

  /**
   * Import another component space
   *
   * The components in the imported space can be used by components in this space.
   * The `protoDomain` should be URL-like, i.e. `space://another-space` .
   * When using, the components in the imported space should be specified with `protoDomain` .
   * For example, if `protoDomain` is `space://another-space` and one imported component has alias `my-comp` ,
   * then it should be specified with `space://another-space/my-comp` .
   * If `privateUse` set to false, only component alias in the imported space can be used;
   * the original name of components is imported otherwise.
   */
  importSpace(protoDomain: string, space: ComponentSpace, privateUse: boolean) {
    this._$importedSpaces[protoDomain] = {
      space,
      privateUse,
    }
  }

  /**
   * Get a component by the `path`
   *
   * The component `is` is actually treated as the "path" of the component.
   * In other words, the component `is` field can be a string like `path/to/the/component` .
   * Other components can be used by the component with "relative path" specified.
   * In this method, if the `path` is given as a relative path (not started with `/` ),
   * it will be converted according to the `basePath` .
   * If the `path` is given as a URL-like format,
   * the component will be searched in imported component spaces ( `importSpace()` for details).
   */
  getComponentByUrl(path: string, basePath: string): GeneralComponentDefinition {
    const { domain, absPath } = normalizeUrl(path, basePath)
    const comp = this.getComponent(absPath, true, domain)
    if (!comp) {
      throw new Error(
        `There is no component "${absPath}" in the space and no default component can be used`,
      )
    }
    return comp
  }

  /**
   * Get a component by the `path`
   *
   * Similar to `getComponentByUrl()` ,
   * but returns `null` instead of the default component if no component was found.
   */
  getComponentByUrlWithoutDefault(
    path: string,
    relPath: string,
  ): GeneralComponentDefinition | null {
    const { domain, absPath } = normalizeUrl(path, relPath)
    const comp = this.getComponent(absPath, false, domain)
    return comp || null
  }

  private getComponent(
    absPath: string,
    withDefault = true,
    domain: string | null = null,
  ): GeneralComponentDefinition | undefined {
    let list: { [is: string]: GeneralComponentDefinition } | undefined
    if (domain) {
      const target = this._$importedSpaces[domain]
      if (target) {
        const { space, privateUse } = target
        if (privateUse) {
          list = space._$list
        } else {
          list = space._$pubList
        }
      }
    } else {
      list = this._$list
    }
    if (list) {
      const def = list[absPath]
      if (def) return def
    }
    if (withDefault) {
      return this._$list[this._$defaultComponent]
    }
    return undefined
  }

  getDefaultComponent(): GeneralComponentDefinition | null {
    return this._$list[this._$defaultComponent] || null
  }

  isDefaultComponent(def: GeneralComponentDefinition) {
    return this._$list[this._$defaultComponent] === def
  }

  getGlobalUsingComponent(key: string): GeneralComponentDefinition | NativeNodeDefinition | null {
    return this._$using[key] || null
  }

  /**
   * Get a behavior by the `path`
   *
   * Similar to `getComponentByUrlWithoutDefault()` but for behaviors.
   */
  getBehaviorByUrl(path: string, relPath: string): GeneralBehavior | null {
    const { domain, absPath } = normalizeUrl(path, relPath)
    return this._$getBehavior(absPath, domain) || null
  }

  /** @internal */
  _$getBehavior(absPath: string, domain: string | null = null): GeneralBehavior | undefined {
    let list: { [is: string]: GeneralBehavior } | undefined
    if (domain) {
      const target = this._$importedSpaces[domain]
      if (target) {
        const { space, privateUse } = target
        if (privateUse) {
          list = space._$behaviorList
        } else {
          list = space._$pubBehaviorList
        }
      }
    } else {
      list = this._$behaviorList
    }
    if (list) {
      const def = list[absPath]
      if (def) return def
    }
    return undefined
  }

  /** Register a component in this space */
  defineComponent<
    TData extends DataList,
    TProperty extends PropertyList,
    TMethod extends MethodList,
  >(
    def: ComponentParams<TData, TProperty, TMethod> &
      ThisType<ComponentInstance<TData, TProperty, TMethod>>,
  ): ComponentDefinition<TData, TProperty, TMethod> {
    const is = def.is
    const ret = new BehaviorBuilder(is, this).definition(def).registerComponent()
    return ret
  }

  /** Register a behavior in this space */
  defineBehavior<
    TData extends DataList,
    TProperty extends PropertyList,
    TMethod extends MethodList,
  >(
    def: ComponentParams<TData, TProperty, TMethod> &
      ThisType<ComponentInstance<TData, TProperty, TMethod>>,
  ): Behavior<TData, TProperty, TMethod, never> {
    const is = def.is
    const ret = new BehaviorBuilder(is, this).definition(def).registerBehavior()
    return ret
  }

  /** Register a component or a behavior with chaining API */
  define(is?: string): BehaviorBuilder {
    return new BehaviorBuilder(is, this)
  }

  /**
   * Register a component or a behavior with chaining API (with method caller type specified)
   *
   * This API is generally designed for adapters which require special method callers.
   */
  defineWithMethodCaller(
    is?: string,
  ): BehaviorBuilder<Empty, Empty, Empty, Empty, never, never, Empty> {
    return new BehaviorBuilder(is, this)
  }

  /** @internal */
  _$registerComponent(is: string, comp: GeneralComponentDefinition) {
    this._$list[is] = comp
    this._$behaviorList[is] = comp.behavior as unknown as GeneralBehavior
    const waiting = this._$listWaiting[is]
    if (waiting) {
      delete this._$listWaiting[is]
      if (this._$groupingListWaiting) {
        this._$groupingListWaiting.push({ waiting, comp })
      } else {
        waiting.call(comp)
      }
    }
  }

  /** @internal */
  _$registerBehavior(is: string, beh: GeneralBehavior) {
    this._$behaviorList[is] = beh
  }

  registerExtendedNativeNode(tagName: string, def: ExtendedNativeNodeDefinition) {
    this._$extendedNativeList[tagName] = def
  }

  getExtendedNativeNode(tagName: string) {
    return this._$extendedNativeList[tagName]
  }

  /**
   * Start a series of components and behaviors registration
   *
   * In most cases, `groupRegister` is prefered.
   */
  startGroupRegister() {
    this._$groupingListWaiting = []
  }

  /**
   * End a series of components and behaviors registration
   *
   * In most cases, `groupRegister` is prefered.
   */
  endGroupRegister() {
    const arr = this._$groupingListWaiting
    if (!arr) return
    this._$groupingListWaiting = null
    for (let i = 0; i < arr.length; i += 1) {
      const { waiting, comp } = arr[i]!
      waiting.call(comp)
    }
  }

  /**
   * Group a series of components and behaviors registration
   *
   * If any placeholder should be replaced,
   * the replacement will happen after the whole series of registration.
   */
  groupRegister<R>(cb: () => R): R | undefined {
    this.startGroupRegister()
    const ret = safeCallback('group register', cb, this, [])
    this.endGroupRegister()
    return ret
  }

  /**
   * Assign a public alias to a component
   *
   * The alias can be used in other component spaces which imported this component space.
   * One component may have multiple aliases.
   */
  exportComponent(alias: string, is: string) {
    const comp = this._$list[is]
    if (!comp) {
      throw new Error(`There is no component "${is}" for aliasing`)
    }
    this._$pubList[alias] = comp
    const arr = this._$pubListWaiting[alias]
    if (arr) {
      delete this._$pubListWaiting[alias]
      arr.call(comp)
    }
  }

  /** Get a component by its exported alias */
  getExportedComponent(alias: string): GeneralComponentDefinition | undefined {
    return this._$pubList[alias]
  }

  /** Get a behavior by its exported alias */
  getExportedBehavior(alias: string): GeneralBehavior | undefined {
    return this._$pubBehaviorList[alias]
  }

  /**
   * Assign a public alias to a behavior
   *
   * The alias can be used in other component spaces which imported this component space.
   * One behavior may have multiple aliases.
   */
  exportBehavior(alias: string, is: string) {
    const beh = this._$behaviorList[is]
    if (!beh) {
      throw new Error(`There is no behavior "${is}" for aliasing`)
    }
    this._$pubBehaviorList[alias] = beh
  }

  exportExtendedNativeNode(tagName: string) {
    const extendedNativeNode = this._$extendedNativeList[tagName]
    if (!extendedNativeNode) {
      throw new Error(`There is no extended native node "${tagName}" for aliasing`)
    }
    this._$pubExtendedNativeList[tagName] = extendedNativeNode
  }

  /** @internal */
  _$componentWaitingList(path: string, relPath: string): ComponentWaitingList | null {
    const { domain, absPath } = normalizeUrl(path, relPath)
    let waiting: {
      [path: string]: ComponentWaitingList
    } | null
    let space: ComponentSpace
    let isPub: boolean
    if (domain) {
      const target = this._$importedSpaces[domain]
      if (target) {
        space = target.space
        isPub = !target.privateUse
        if (!isPub) {
          if (space._$list[absPath]) {
            return null
          }
          waiting = space._$listWaiting
        } else {
          if (space._$pubList[absPath]) {
            return null
          }
          waiting = space._$pubListWaiting
        }
      } else {
        return null
      }
    } else {
      space = this
      isPub = false
      if (this._$list[absPath]) {
        return null
      }
      waiting = this._$listWaiting
    }
    let wl = waiting[absPath]
    if (wl) return wl
    wl = waiting[absPath] = new ComponentWaitingList(space, isPub, absPath)
    return wl
  }

  /**
   * Set a listener which will be called when a placeholded component is used.
   *
   * This can be used as a hint for a component that should be registered later.
   * If `isPub` is false, the `alias` is the path of the component, a.k.a. `is` .
   * Otherwise, it is the exported `alias` instead.
   */
  setComponentWaitingListener(
    listener: ((isPub: boolean, alias: string, owner: GeneralComponent) => void) | null,
  ) {
    this._$componentWaitingListener = listener
  }

  /**
   * Create a component by URL
   *
   * This `url` can contain params (started with "?" character).
   * The params will try to be set to component properties (if matches the property name).
   */
  createComponentByUrl(
    tagName: string,
    url: string,
    genericTargets: { [name: string]: string } | null,
    backendContext: GeneralBackendContext | null,
  ): GeneralComponent {
    let domainPath = url
    let paramStr: string | null = null

    // parse URL
    const hashSepIndex = domainPath.indexOf('#')
    if (hashSepIndex >= 0) {
      domainPath = domainPath.slice(0, hashSepIndex)
    }
    const paramSepIndex = domainPath.indexOf('?')
    if (paramSepIndex >= 0) {
      paramStr = domainPath.slice(paramSepIndex + 1)
      domainPath = domainPath.slice(0, paramSepIndex)
    }

    // find target components
    const compDef = this.getComponentByUrl(domainPath, '')
    let genericImpls: { [key: string]: GeneralComponentDefinition } | null = null
    if (genericTargets) {
      genericImpls = Object.create(null) as { [key: string]: GeneralComponentDefinition }
      Object.keys(genericTargets).forEach((key) => {
        const url = genericTargets[key]!
        const compDef = this.getComponentByUrl(url, '')
        genericImpls![key] = compDef
      })
    }

    // create the component
    const comp = Component.createWithGenericsAndContext(
      tagName,
      compDef,
      genericImpls,
      backendContext,
      (comp) => {
        // set params if provided
        if (paramStr) {
          let needApplyUpdates = false
          paramStr.split('&').forEach((kv) => {
            const kvSepIndex = kv.indexOf('=')
            if (kvSepIndex >= 0) {
              const key = decodeURIComponent(kv.slice(0, kvSepIndex))
              const value = decodeURIComponent(kv.slice(kvSepIndex + 1))
              if (comp._$dataGroup.replaceProperty(key, value)) {
                needApplyUpdates = true
              }
            }
          })
          if (needApplyUpdates) comp.applyDataUpdates()
        }
      },
    ) as GeneralComponent

    return comp
  }

  /**
   * Define a trait behavior
   *
   * A trait behavior
   * Optionally, the trait behavior can add a conversion function.
   * This function can convert the implementation to another interface.
   */
  defineTraitBehavior<TIn extends { [key: string]: any }>(): TraitBehavior<TIn, TIn>
  defineTraitBehavior<TIn extends { [key: string]: any }, TOut extends { [key: string]: any }>(
    trans: (impl: TIn) => TOut,
  ): TraitBehavior<TIn, TOut>
  defineTraitBehavior<TIn extends { [key: string]: any }, TOut extends { [key: string]: any }>(
    trans?: (impl: TIn) => TOut,
  ): TraitBehavior<TIn, TOut> {
    return new TraitBehavior<TIn, TOut>(this, trans)
  }
}

let defaultComponentSpace: ComponentSpace | null = null

export const getDefaultComponentSpace = (): ComponentSpace => {
  if (defaultComponentSpace) {
    return defaultComponentSpace
  }
  const cs = new ComponentSpace()
  defaultComponentSpace = cs
  return cs
}<|MERGE_RESOLUTION|>--- conflicted
+++ resolved
@@ -217,8 +217,6 @@
     Object.assign(this._$extendedNativeList, baseSpace._$pubExtendedNativeList)
   }
 
-<<<<<<< HEAD
-=======
   /**
    * Mark a style scope as shared
    *
@@ -228,7 +226,6 @@
     this._$sharedStyleScope = styleScopeId
   }
 
->>>>>>> 09433f90
   /**
    * Set (or update) a global using component item
    *
