--- conflicted
+++ resolved
@@ -419,10 +419,7 @@
     return new BehaviorBuilder(is, this)
   }
 
-<<<<<<< HEAD
-=======
   /** Register a component in this space using an existing definition */
->>>>>>> ddd99de1
   registerComponent(is: string, comp: GeneralComponentDefinition) {
     this._$list[is] = comp
     this._$behaviorList[is] = comp.behavior as unknown as GeneralBehavior
