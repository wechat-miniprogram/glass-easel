/* eslint-disable import/first */
/* eslint-disable arrow-body-style */

export {
  BackendMode,
  GeneralBackendContext,
  GeneralBackendElement,
  backend,
  composedBackend,
  domlikeBackend,
  BoundingClientRect,
  ScrollOffset,
  CSSProperty,
  CSSRule,
} from './backend'
export { CurrentWindowBackendContext } from './backend/current_window_backend_context'
export { EmptyBackendContext } from './backend/empty_backend'
export { EmptyComposedBackendContext } from './backend/empty_composed_backend'
export {
  Behavior,
  BehaviorBuilder,
  BuilderContext,
  GeneralBehavior,
  GeneralBehaviorBuilder,
} from './behavior'
export { ClassList, StyleScopeId, StyleScopeManager } from './class_list'
export {
  Component,
  ComponentDefinition,
  GeneralComponent,
  GeneralComponentDefinition,
} from './component'
export * as typeUtils from './component_params'
export { ComponentSpace, getDefaultComponentSpace } from './component_space'
export * as dataPath from './data_path'
export {
  DataChange,
  DataGroup,
  DataObserver,
  DataUpdateCallback,
  DataValue,
  GeneralDataGroup,
  NormalizedPropertyType,
  PropertyChange,
} from './data_proxy'
export * as dataUtils from './data_utils'
export { Element, StyleSegmentIndex } from './element'
export { ElementIterator, ElementIteratorType } from './element_iterator'
export {
  Event,
  EventBubbleStatus,
  EventListener,
  EventListenerOptions,
  MutLevel as EventMutLevel,
  EventOptions,
  ShadowedEvent,
} from './event'
export { ExternalShadowRoot } from './external_shadow_tree'
export { FuncArr, GeneralFuncType, safeCallback } from './func_arr'
export {
  ComponentOptions,
  DeepCopyKind,
  EnvironmentOptions,
  NormalizedComponentOptions,
  globalOptions,
} from './global_options'
export { MutationObserver, MutationObserver as Observer } from './mutation_observer'
<<<<<<< HEAD
export { NativeNode, NativeNodeAttributeFilter, ExtendedNativeNodeDefinition } from './native_node'
=======
export * as mutationObserver from './mutation_observer'
export { NativeNode } from './native_node'
>>>>>>> cf75abff
export { Node, NodeCast, dumpElement, dumpElementToString, dumpSingleElementToString } from './node'
export { RelationFailedListener, RelationListener, RelationType } from './relation'
export { triggerRender } from './render'
export { ParsedSelector } from './selector'
export { ShadowRoot } from './shadow_root'
export * as templateEngine from './template_engine'
export { TextNode } from './text_node'
export * as template from './tmpl'
export { TraitBehavior } from './trait_behaviors'
export { VirtualNode } from './virtual_node'
export {
  addGlobalErrorListener,
  addGlobalWarningListener,
  removeGlobalErrorListener,
  removeGlobalWarningListener,
} from './warning'
export { DevTools, InspectorDevTools, PerformanceDevTools, MountPointEnv } from './dev_tools'

import { type Behavior } from './behavior'
import {
  Component,
  type ComponentDefinition,
  type GeneralComponent,
  type GeneralComponentDefinition,
} from './component'
import {
  type ComponentInstance,
  type ComponentParams,
  type DataList,
  type Empty,
  type MethodList,
  type PropertyList,
} from './component_params'
import { getDefaultComponentSpace } from './component_space'
import { Event } from './event'

export const registerBehavior = <
  TData extends DataList = Empty,
  TProperty extends PropertyList = Empty,
  TMethod extends MethodList = Empty,
>(
  def: ComponentParams<TData, TProperty, TMethod> &
    ThisType<ComponentInstance<TData, TProperty, TMethod>>,
): Behavior<TData, TProperty, TMethod, never> => {
  return getDefaultComponentSpace().defineBehavior(def)
}

export const registerElement = <
  TData extends DataList = Empty,
  TProperty extends PropertyList = Empty,
  TMethod extends MethodList = Empty,
>(
  def: ComponentParams<TData, TProperty, TMethod> &
    ThisType<ComponentInstance<TData, TProperty, TMethod>>,
): ComponentDefinition<TData, TProperty, TMethod> => {
  return getDefaultComponentSpace().defineComponent(def)
}

export function createElement(
  tagName: string,
  compDef?: GeneralComponentDefinition,
): GeneralComponent
export function createElement<
  TData extends DataList,
  TProperty extends PropertyList,
  TMethod extends MethodList,
>(
  tagName: string,
  compDef: ComponentDefinition<TData, TProperty, TMethod>,
): ComponentInstance<TData, TProperty, TMethod>
export function createElement(
  tagName: string,
  compDef?: GeneralComponentDefinition,
): GeneralComponent {
  return Component.create(tagName, compDef || null)
}

export const triggerEvent = Event.triggerEvent
export const triggerExternalEvent = Event.triggerExternalEvent<|MERGE_RESOLUTION|>--- conflicted
+++ resolved
@@ -65,12 +65,8 @@
   globalOptions,
 } from './global_options'
 export { MutationObserver, MutationObserver as Observer } from './mutation_observer'
-<<<<<<< HEAD
+export * as mutationObserver from './mutation_observer'
 export { NativeNode, NativeNodeAttributeFilter, ExtendedNativeNodeDefinition } from './native_node'
-=======
-export * as mutationObserver from './mutation_observer'
-export { NativeNode } from './native_node'
->>>>>>> cf75abff
 export { Node, NodeCast, dumpElement, dumpElementToString, dumpSingleElementToString } from './node'
 export { RelationFailedListener, RelationListener, RelationType } from './relation'
 export { triggerRender } from './render'
