--- conflicted
+++ resolved
@@ -20,18 +20,6 @@
     backendElement: GeneralBackendElement | null,
   ) {
     this.is = String(virtualName)
-<<<<<<< HEAD
-    let backendElement: GeneralBackendElement | null = null
-    if (owner) {
-      if (BM.SHADOW || (BM.DYNAMIC && nodeTreeContext.mode === BackendMode.Shadow)) {
-        const shadowRoot = owner._$backendShadowRoot
-        backendElement = shadowRoot?.createVirtualNode() || null
-        this._$initialize(true, backendElement, owner)
-        backendElement?.associateValue?.(this)
-      } else {
-        this._$initialize(true, null, owner)
-      }
-=======
     if (BM.SHADOW || (BM.DYNAMIC && nodeTreeContext.mode === BackendMode.Shadow)) {
       const shadowRoot = owner._$backendShadowRoot
       const be =
@@ -40,7 +28,6 @@
       be?.associateValue(this)
     } else {
       this._$initialize(true, backendElement, owner, nodeTreeContext)
->>>>>>> 1fcbc672
     }
   }
 
