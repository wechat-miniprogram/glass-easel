--- conflicted
+++ resolved
@@ -1905,18 +1905,12 @@
       }
       ;(frag as backend.Element).release()
     } else {
-<<<<<<< HEAD
-      Element.insertChildComposed(parent, replacer, placeholder, true, posIndex)
-      placeholder.parentNode = null
-      replacer.parentNode = parent
-=======
       if (placeholder.isVirtual()) {
         // virtual placeholder does not need to remove
         Element.insertChildComposed(parent, replacer, undefined, false, posIndex)
       } else {
         Element.insertChildComposed(parent, replacer, placeholder, true, posIndex)
       }
->>>>>>> 0047fa03
       for (let i = 0; i < replacedChildren.length; i += 1) {
         const child = replacedChildren[i]!
         Element.insertChildComposed(replacer, child, undefined, false, i)
