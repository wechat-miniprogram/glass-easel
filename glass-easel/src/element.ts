--- conflicted
+++ resolved
@@ -144,13 +144,10 @@
   /** @internal */
   _$eventTarget: EventTarget<{ [name: string]: unknown }>
 
-<<<<<<< HEAD
   private _$originalClasses: string
   private _$extraClasses: Record<string, boolean> | null
 
-=======
   /* istanbul ignore next */
->>>>>>> e65ffc08
   constructor() {
     throw new Error('Element cannot be constructed directly')
   }
@@ -310,33 +307,12 @@
     return ''
   }
 
-<<<<<<< HEAD
-  set class(classNames) {
-    if (this.classList) {
-      if (this._$extraClasses === null) {
-        this.classList.setClassNames(classNames)
-        return
-      }
-      this._$originalClasses = classNames
-      const newClassNames = [this._$originalClasses]
-      Object.entries(this._$extraClasses).forEach(([name, enabled]) => {
-        if (enabled) newClassNames.push(name)
-      })
-      this.classList.setClassNames(newClassNames.join(' '))
-    }
-  }
-
-  setExtraClass(className: string, value: boolean) {
-    if (this._$extraClasses === null) {
-      this._$extraClasses = {}
-      this._$originalClasses = this.class
-    }
-    this._$extraClasses[className] = Boolean(value)
-    this.class = this._$originalClasses
-=======
   set class(classNames: string) {
     this.setNodeClass(classNames, StyleSegmentIndex.MAIN)
->>>>>>> e65ffc08
+  }
+
+  setExtraClass(className: string, value: boolean) {
+    this.toggleNodeClass(className, value, StyleSegmentIndex.TEMPLATE_EXTRA)
   }
 
   get style(): string {
@@ -510,16 +486,8 @@
 
   private static checkAndCallDetached(node: Node) {
     const callFunc = function callFunc(node: Node) {
-<<<<<<< HEAD
-      if (node instanceof Element && node._$attached) {
-        if (node instanceof Component) {
-=======
-      if (node._$destroyOnDetach) {
-        node.destroyBackendElement()
-      }
       if (isElement(node) && node._$attached) {
         if (isComponent(node)) {
->>>>>>> e65ffc08
           node.triggerLifetime('beforeDetach', [])
         }
         node.childNodes.forEach(callFunc)
@@ -710,21 +678,14 @@
                 if (ENV.DEV) performanceMeasureEnd()
               }
             } else {
-<<<<<<< HEAD
               if ((before as Element)._$backendElement) {
+                if (ENV.DEV) performanceMeasureStart('backend.spliceRemove')
                 ;(backendParent as composedBackend.Element).spliceRemove(
-                  (before as Element)._$backendElement as composedBackend.Element,
+                  before._$backendElement as composedBackend.Element,
                   removeCount,
                 )
               }
-=======
-              if (ENV.DEV) performanceMeasureStart('backend.spliceRemove')
-              ;(backendParent as composedBackend.Element).spliceRemove(
-                before._$backendElement as composedBackend.Element,
-                removeCount,
-              )
               if (ENV.DEV) performanceMeasureEnd()
->>>>>>> e65ffc08
             }
           }
         }
@@ -749,7 +710,7 @@
       }
       cur = cur.parentNode
     }
-    return cur ? cur._$backendElement : null
+    return cur ? (cur._$backendElement as composedElement) : null
   }
 
   private static countNonVirtual(target: Node): [Node, number] | null {
@@ -965,7 +926,8 @@
     let sharedNonVirtualParent: composedElement | null | undefined
     if (isComponent(slotParent)) {
       if (slotParent._$external) {
-        sharedNonVirtualParent = (slotParent.shadowRoot as ExternalShadowRoot).slot
+        sharedNonVirtualParent = (slotParent.shadowRoot as ExternalShadowRoot)
+          .slot as composedElement
       } else {
         parentConverted = true
       }
@@ -999,22 +961,16 @@
         const f =
           BM.DOMLIKE || (BM.DYNAMIC && context.mode === BackendMode.Domlike)
             ? (context as domlikeBackend.Context).document.createDocumentFragment()
-            : (context as backend.Context | composedBackend.Context).createFragment()
+            : (context as composedBackend.Context).createFragment()
 
         const recNonVirtual = (c: Node) => {
-<<<<<<< HEAD
-          // since `TextNode` also has `backendElement` private field, just make it as `Element`
-          // domlike backend also
-          if ((c as Element)._$backendElement) {
+          if (ENV.DEV) performanceMeasureStart('backend.appendChild')
+          if (c._$backendElement) {
             ;(f as composedBackend.Element).appendChild(
-              (c as Element)._$backendElement as composedBackend.Element,
+              c._$backendElement as composedBackend.Element,
             )
           }
-=======
-          if (ENV.DEV) performanceMeasureStart('backend.appendChild')
-          ;(f as composedBackend.Element).appendChild(c._$backendElement as composedBackend.Element)
           if (ENV.DEV) performanceMeasureEnd()
->>>>>>> e65ffc08
           frag = f
         }
 
@@ -1089,24 +1045,15 @@
               if (ENV.DEV) performanceMeasureEnd()
             }
           } else {
-<<<<<<< HEAD
-            if ((before as Element)._$backendElement) {
+            if (ENV.DEV) performanceMeasureStart('backend.spliceBefore')
+            if (before._$backendElement) {
               ;(backendParent as composedBackend.Element).spliceBefore(
-                // since `TextNode` also has `backendElement` private field, just make it as `Element`
-                (before as Element)._$backendElement as composedBackend.Element,
+                before._$backendElement as composedBackend.Element,
                 removeCount,
                 frag as composedBackend.Element,
               )
             }
-=======
-            if (ENV.DEV) performanceMeasureStart('backend.spliceBefore')
-            ;(backendParent as composedBackend.Element).spliceBefore(
-              before._$backendElement as composedBackend.Element,
-              removeCount,
-              frag as composedBackend.Element,
-            )
             if (ENV.DEV) performanceMeasureEnd()
->>>>>>> e65ffc08
           }
         } else {
           if (BM.DOMLIKE || (BM.DYNAMIC && context.mode === BackendMode.Domlike)) {
@@ -1138,22 +1085,14 @@
             if (ENV.DEV) performanceMeasureEnd()
           }
         } else {
-<<<<<<< HEAD
-          if ((before as Element)._$backendElement) {
+          if (ENV.DEV) performanceMeasureStart('backend.spliceRemove')
+          if (before!._$backendElement) {
             ;(backendParent as composedBackend.Element).spliceRemove(
-              // since `TextNode` also has `backendElement` private field, just make it as `Element`
-              (before as Element)._$backendElement as composedBackend.Element,
+              before!._$backendElement as composedBackend.Element,
               removeCount,
             )
           }
-=======
-          if (ENV.DEV) performanceMeasureStart('backend.spliceRemove')
-          ;(backendParent as composedBackend.Element).spliceRemove(
-            before!._$backendElement as composedBackend.Element,
-            removeCount,
-          )
           if (ENV.DEV) performanceMeasureEnd()
->>>>>>> e65ffc08
         }
       }
     }
@@ -1170,79 +1109,58 @@
         // for non-virtual children, use single child operation
         if (removal) {
           if (newChild) {
-<<<<<<< HEAD
-            // FIXME: skyline replaceChild is still exparser type
-            // revert back to replaceChild after skyline changes
-            const fragment = (context as composedBackend.Context).createFragment()
-            if ((newChild as Element)._$backendElement) {
-              fragment.appendChild(
-                (newChild as Element)._$backendElement as composedBackend.Element,
+            if (ENV.DEV) performanceMeasureStart('backend.replaceChild')
+            if (BM.COMPOSED || (BM.DYNAMIC && context.mode === BackendMode.Composed)) {
+              // FIXME: skyline replaceChild is still exparser type
+              // revert back to replaceChild after skyline changes
+              const fragment = (context as composedBackend.Context).createFragment()
+              if ((newChild as Element)._$backendElement) {
+                fragment.appendChild(
+                  (newChild as Element)._$backendElement as composedBackend.Element,
+                )
+              }
+              if ((relChild as Element)._$backendElement) {
+                ;(sharedNonVirtualParent as composedBackend.Element).spliceBefore(
+                  // since `TextNode` also has `backendElement` private field, just make it as `Element`
+                  // domlike backend also
+                  (relChild as Element)._$backendElement as composedBackend.Element,
+                  1,
+                  fragment,
+                )
+              }
+            } else {
+              ;(sharedNonVirtualParent as composedBackend.Element).replaceChild(
+                newChild._$backendElement as composedBackend.Element,
+                relChild!._$backendElement as composedBackend.Element,
               )
             }
-            if ((relChild as Element)._$backendElement) {
-              ;(sharedNonVirtualParent as composedBackend.Element).spliceBefore(
-                // since `TextNode` also has `backendElement` private field, just make it as `Element`
-                // domlike backend also
-                (relChild as Element)._$backendElement as composedBackend.Element,
-                1,
-                fragment,
-              )
-            }
-          } else {
-            if ((relChild as Element)._$backendElement) {
-              ;(sharedNonVirtualParent as composedBackend.Element).removeChild(
-                // since `TextNode` also has `backendElement` private field, just make it as `Element`
-                // domlike backend also
-                (relChild as Element)._$backendElement as composedBackend.Element,
-              )
-            }
-          }
-        } else if (relChild) {
-          if ((newChild as Element)._$backendElement && (relChild as Element)._$backendElement) {
-            ;(sharedNonVirtualParent as composedBackend.Element).insertBefore(
-              // since `TextNode` also has `backendElement` private field, just make it as `Element`
-              // domlike backend also
-              (newChild as Element)._$backendElement as composedBackend.Element,
-              (relChild as Element)._$backendElement as composedBackend.Element,
-            )
-          }
-        } else {
-          if ((newChild as Element)._$backendElement) {
-            ;(sharedNonVirtualParent as composedBackend.Element).appendChild(
-              // since `TextNode` also has `backendElement` private field, just make it as `Element`
-              // domlike backend also
-              (newChild as Element)._$backendElement as composedBackend.Element,
-=======
-            if (ENV.DEV) performanceMeasureStart('backend.replaceChild')
-            ;(sharedNonVirtualParent as composedBackend.Element).replaceChild(
-              newChild._$backendElement as composedBackend.Element,
-              relChild!._$backendElement as composedBackend.Element,
-            )
             if (ENV.DEV) performanceMeasureEnd()
           } else {
             if (ENV.DEV) performanceMeasureStart('backend.removeChild')
-            ;(sharedNonVirtualParent as composedBackend.Element).removeChild(
-              relChild!._$backendElement as composedBackend.Element,
->>>>>>> e65ffc08
-            )
+            if (relChild!._$backendElement) {
+              ;(sharedNonVirtualParent as composedBackend.Element).removeChild(
+                relChild!._$backendElement as composedBackend.Element,
+              )
+            }
             if (ENV.DEV) performanceMeasureEnd()
           }
-<<<<<<< HEAD
-=======
         } else if (relChild) {
           if (ENV.DEV) performanceMeasureStart('backend.insertBefore')
-          ;(sharedNonVirtualParent as composedBackend.Element).insertBefore(
-            newChild!._$backendElement as composedBackend.Element,
-            relChild._$backendElement as composedBackend.Element,
-          )
+          if (newChild!._$backendElement && relChild._$backendElement) {
+            ;(sharedNonVirtualParent as composedBackend.Element).insertBefore(
+              newChild!._$backendElement as composedBackend.Element,
+              relChild._$backendElement as composedBackend.Element,
+            )
+          }
           if (ENV.DEV) performanceMeasureEnd()
         } else {
           if (ENV.DEV) performanceMeasureStart('backend.appendChild')
-          ;(sharedNonVirtualParent as composedBackend.Element).appendChild(
-            newChild!._$backendElement as composedBackend.Element,
-          )
+          if (newChild!._$backendElement) {
+            ;(sharedNonVirtualParent as composedBackend.Element).appendChild(
+              newChild!._$backendElement as composedBackend.Element,
+            )
+          }
           if (ENV.DEV) performanceMeasureEnd()
->>>>>>> e65ffc08
         }
       } else {
         // for node isn't a slot content, simply update
@@ -2428,12 +2346,7 @@
         revertEventDefaultPrevented ? !defaultPrevented : defaultPrevented,
       )
     } else {
-      ;(this._$nodeTreeContext as domlikeBackend.Context).setListenerStats(
-        this._$backendElement as domlikeBackend.Element,
-        name,
-        capture,
-        mutLevel,
-      )
+      ;(this._$backendElement as backend.Element).setListenerStats(name, capture, mutLevel)
     }
     if (ENV.DEV) performanceMeasureEnd()
   }
@@ -2444,7 +2357,7 @@
     this._$setListenerStats(name, finalChanged, options)
     if (isComponent(this) && this._$definition._$options.listenerChangeLifetimes) {
       this.triggerLifetime('listenerChange', [true, name, func, options])
-    } else if (this instanceof NativeNode && typeof this._$listenerChangeCb === 'function') {
+    } else if (isNativeNode(this) && typeof this._$listenerChangeCb === 'function') {
       this._$listenerChangeCb.apply(this, [true, name, func, options])
     }
   }
@@ -2456,7 +2369,7 @@
     this._$setListenerStats(name, finalChanged, options)
     if (isComponent(this) && this._$definition._$options.listenerChangeLifetimes) {
       this.triggerLifetime('listenerChange', [false, name, func, options])
-    } else if (this instanceof NativeNode && typeof this._$listenerChangeCb === 'function') {
+    } else if (isNativeNode(this) && typeof this._$listenerChangeCb === 'function') {
       this._$listenerChangeCb.apply(this, [false, name, func, options])
     }
   }
