import {
  BM,
  BackendMode,
  type BoundingClientRect,
  type GeneralBackendContext,
  type GeneralBackendElement,
  type IntersectionStatus,
  type Observer,
  type ScrollOffset,
  type backend,
  type composedBackend,
  type domlikeBackend,
} from './backend'
import { EmptyComposedBackendContext } from './backend/empty_composed_backend'
import { type ClassList } from './class_list'
import { type ComponentDefinition } from './component'
import {
  type ComponentInstance,
  type DataList,
  type MethodList,
  type PropertyList,
} from './component_params'
import { performanceMeasureEnd, performanceMeasureStart } from './devtool'
import {
  Event,
  EventTarget,
  FinalChanged,
  MutLevel,
  type EventListener,
  type EventListenerOptions,
  type EventOptions,
} from './event'
import { type ExternalShadowRoot } from './external_shadow_tree'
import { ENV, globalOptions } from './global_options'
import { MutationObserverTarget, type MutationObserverChildEvent } from './mutation_observer'
import { type NativeNode } from './native_node'
import { type Node, type NodeCast } from './node'
import { RelationType } from './relation'
import { ParsedSelector } from './selector'
import { SlotMode, type ShadowRoot } from './shadow_root'
import {
  ELEMENT_SYMBOL,
  isComponent,
  isElement,
  isNativeNode,
  isShadowRoot,
  isVirtualNode,
} from './type_symbol'
import { type VirtualNode } from './virtual_node'

/**
 * The "style" attribute and class list segments
 *
 * This allows different modules set the "style" attribute or the class list of an element
 * without overriding each other.
 * The final value is the concat of all segments.
 * When calling `setNodeStyle` or `setNodeClass` on an element,
 * a segment can be specified.
 */
export const enum StyleSegmentIndex {
  /** The main style segment, generally managed by the template engine (or manually set) */
  MAIN = 0,
  /** The template style segment, preserved for template engine */
  TEMPLATE_EXTRA = 1,
  /** The animation style segment, preserved for temporary transition */
  ANIMATION_EXTRA = 2,
  /** The temporary style segment, preserved for high priority styles */
  TEMP_EXTRA = 3,
}

type composedContext = composedBackend.Context | domlikeBackend.Context
type composedElement = composedBackend.Element | domlikeBackend.Element

let revertEventDefaultPrevented = false
export const setRevertEventDefaultPrevented = (value: boolean) => {
  revertEventDefaultPrevented = value
}

type DestroyedBackendContext = { mode: BackendMode; destroyed: true }
const DESTROYED_SHADOW_BACKEND_CONTEXT = { mode: BackendMode.Shadow, destroyed: true } as const
const DESTROYED_COMPOSED_BACKEND_CONTEXT = { mode: BackendMode.Composed, destroyed: true } as const
const DESTROYED_DOMLIKE_BACKEND_CONTEXT = { mode: BackendMode.Domlike, destroyed: true } as const

export type DoubleLinkedList<T> = {
  value: T
  prev: DoubleLinkedList<T> | null
  next: DoubleLinkedList<T> | null
}

const emptyContext = new EmptyComposedBackendContext()

/**
 * A general element
 *
 * An element can be a `NativeNode` , a `Component` , or a `VirtualNode` .
 */
export class Element implements NodeCast {
  [ELEMENT_SYMBOL]: true
  /** @internal */
  _$backendElement: GeneralBackendElement | null
  /** @internal */
  _$destroyOnDetach: boolean
  /** @internal */
  _$nodeTreeContext: GeneralBackendContext | DestroyedBackendContext
  /** @internal */
  private _$nodeId: string
  /** @internal */
  private _$nodeAttributes: { [name: string]: unknown } | null
  /** @internal */
  _$nodeSlot: string
  /** @internal */
  _$slotName: string | null
  /** @internal */
  _$slotElement: Element | null
  /** @internal */
  _$slotValues: { [name: string]: unknown } | null
  /** @internal */
  _$subtreeSlotStart: DoubleLinkedList<Element> | null
  /** @internal */
  _$subtreeSlotEnd: DoubleLinkedList<Element> | null
  /** @internal */
  _$inheritSlots: boolean
  /** @internal */
  _$placeholderHandlerRemover: (() => void) | undefined
  /** @internal */
  _$virtual: boolean
  dataset: { [name: string]: unknown }
  /** @internal */
  private _$marks: { [name: string]: unknown } | null
  /** @internal */
  private _$attached: boolean
  /** The `ClassList` of the element (will never change and must not be modified!) */
  classList: ClassList | null
  /** @internal */
  private _$styleSegments: string[]
  /** The parent element (must not be modified directly!) */
  parentNode: Element | null
  /** The child nodes (must not be modified directly!) */
  childNodes: Node[]
  /** The index in parentNode.childNodes (-1 if no parentNode) (must not be modified directly!) */
  parentIndex: number
  /** The parent slot element in composed tree (must not be modified directly!) */
  containingSlot: Element | null | undefined
  /** The slot content nodes composed tree (must not be modified directly!) */
  slotNodes: Node[] | undefined
  /** The index in containingSlot.slotNodes (must not be modified directly!) */
  slotIndex: number | undefined
  /** The shadow-root which owns the element (will never change and must not be modified!) */
  ownerShadowRoot: ShadowRoot | null
  /** @internal */
  _$mutationObserverTarget: MutationObserverTarget | null
  /** @internal */
  _$eventTarget: EventTarget<{ [name: string]: unknown }>

  /* istanbul ignore next */
  constructor() {
    throw new Error('Element cannot be constructed directly')
  }

  /* @internal */
  protected _$initialize(
    virtual: boolean,
    backendElement: GeneralBackendElement | null,
    owner: ShadowRoot | null,
    nodeTreeContext: GeneralBackendContext | DestroyedBackendContext,
  ) {
    this._$backendElement = backendElement
    this._$destroyOnDetach = false
    this._$nodeTreeContext = nodeTreeContext
    this._$nodeId = ''
    this._$nodeAttributes = null
    this._$nodeSlot = ''
    this._$slotName = null
    this._$slotElement = null
    this._$slotValues = null
    this._$subtreeSlotStart = null
    this._$subtreeSlotEnd = null
    this._$inheritSlots = false
    this._$placeholderHandlerRemover = undefined
    this._$virtual = virtual
    this.dataset = {}
    this._$marks = null
    this._$attached = false
    this.classList = null
    this._$styleSegments = [] as string[]
    this.parentNode = null
    this.parentIndex = -1
    this.childNodes = []
    this.slotNodes = undefined
    this.ownerShadowRoot = owner
    this._$mutationObserverTarget = null
    this._$eventTarget = new EventTarget()
  }

  get $$(): GeneralBackendElement | null {
    return this._$backendElement
  }

  get id(): string {
    return this._$nodeId
  }

  set id(x: unknown) {
    const newId = String(x)
    if (this._$nodeId === newId) return
    this._$nodeId = newId
    if (this.ownerShadowRoot) {
      const host = this.ownerShadowRoot.getHostNode()
      this.ownerShadowRoot._$markIdCacheDirty()
      if (host.getComponentOptions().writeIdToDOM) {
        const idPrefix = host._$idPrefix
        const val = idPrefix ? `${idPrefix}--${newId}` : newId
        const be = this._$backendElement
        if (be) {
          if (ENV.DEV) performanceMeasureStart('backend.setId')
          if (BM.DOMLIKE || (BM.DYNAMIC && this.getBackendMode() === BackendMode.Domlike)) {
            ;(be as domlikeBackend.Element).id = val
          } else {
            ;(be as backend.Element | composedBackend.Element).setId(val)
          }
          if (ENV.DEV) performanceMeasureEnd()
        }
      }
    }
    if (globalOptions.writeExtraInfoToAttr) {
      this._$backendElement?.setAttribute('exparser:info-attr-id', newId)
    }
    if (this._$mutationObserverTarget) {
      MutationObserverTarget.callAttrObservers(this, {
        type: 'properties',
        target: this,
        attributeName: 'id',
      })
    }
  }

  get slot(): string {
    return this._$nodeSlot
  }

  set slot(x) {
    const newSlot = String(x)
    const oldSlot = this._$nodeSlot
    if (oldSlot === newSlot) return
    /* istanbul ignore if  */
    if (this._$inheritSlots) {
      throw new Error('slots-inherited nodes do not support "slot" attribute.')
    }
    this._$nodeSlot = newSlot
    const slotParentShadowRoot = Element._$getParentHostShadowRoot(this.parentNode)
    if (slotParentShadowRoot) {
      const slotMode = slotParentShadowRoot.getSlotMode()

      /* istanbul ignore if  */
      if (slotMode === SlotMode.Dynamic) {
        throw new Error(
          'nodes inside dynamic slots should change binding slots through Element#setSlotElement.',
        )
      }

      /* istanbul ignore if  */
      if (slotMode === SlotMode.Direct) {
        throw new Error('nodes inside direct slots should not change slot name.')
      }

      const slotUpdater = Element._$updateSubtreeSlotNodes(
        this.parentNode!,
        [this],
        slotParentShadowRoot,
        slotParentShadowRoot,
        this.parentIndex,
      )
      slotUpdater?.removeSlotNodes()

      const oldSlot = this.containingSlot as Element | null

      slotUpdater?.updateContainingSlot()

      const newSlot = this.containingSlot as Element | null

      Element.insertChildReassign(this.parentNode!, this, oldSlot, newSlot, this.parentIndex + 1)

      slotUpdater?.insertSlotNodes()
    }
    if (this._$mutationObserverTarget) {
      MutationObserverTarget.callAttrObservers(this, {
        type: 'properties',
        target: this,
        attributeName: 'slot',
      })
    }
  }

  get attributes(): { name: string; value: unknown }[] {
    const ret: { name: string; value: unknown }[] = []
    if (this._$nodeAttributes) {
      Object.entries(this._$nodeAttributes).forEach(([name, value]) => {
        ret.push({
          name,
          value,
        })
      })
    }
    return ret
  }

  get class(): string {
    if (this.classList) {
      return this.classList.getClassNames(StyleSegmentIndex.MAIN)
    }
    return ''
  }

  set class(classNames: string) {
    this.setNodeClass(classNames, StyleSegmentIndex.MAIN)
  }

  get style(): string {
    return this._$styleSegments[StyleSegmentIndex.MAIN] || ''
  }

  set style(styleText) {
    this.setNodeStyle(styleText, StyleSegmentIndex.MAIN)
  }

  // eslint-disable-next-line class-methods-use-this
  asTextNode(): null {
    return null
  }

  asElement(): Element {
    return this
  }

  asNativeNode(): NativeNode | null {
    if (isNativeNode(this)) {
      return this
    }
    return null
  }

  asVirtualNode(): VirtualNode | null {
    if (isVirtualNode(this)) {
      return this
    }
    return null
  }

  static isElement = isElement

  asInstanceOf<UData extends DataList, UProperty extends PropertyList, UMethod extends MethodList>(
    componentDefinition: ComponentDefinition<UData, UProperty, UMethod>,
  ): ComponentInstance<UData, UProperty, UMethod> | null {
    if (isComponent(this)) {
      return this.asInstanceOf(componentDefinition)
    }
    return null
  }

  /** Get the backend context */
  getBackendContext(): GeneralBackendContext | null {
    const context = this._$nodeTreeContext
    if (BM.SHADOW) {
      if (context === DESTROYED_SHADOW_BACKEND_CONTEXT) return null
    } else if (BM.COMPOSED) {
      if (context === DESTROYED_COMPOSED_BACKEND_CONTEXT) return null
    } else if (BM.DOMLIKE) {
      if (context === DESTROYED_DOMLIKE_BACKEND_CONTEXT) return null
    } else {
      if (context === DESTROYED_SHADOW_BACKEND_CONTEXT) return null
      if (context === DESTROYED_COMPOSED_BACKEND_CONTEXT) return null
      if (context === DESTROYED_DOMLIKE_BACKEND_CONTEXT) return null
    }
    return context as GeneralBackendContext
  }

  /** Get the backend mode */
  getBackendMode(): BackendMode {
    return this._$nodeTreeContext.mode
  }

  /** Get the backend element */
  getBackendElement(): GeneralBackendElement | null {
    return this._$backendElement
  }

  /** Destroy the backend element */
  destroyBackendElement() {
    if (this._$backendElement) {
      if (!(BM.DOMLIKE || (BM.DYNAMIC && this.getBackendMode() === BackendMode.Domlike))) {
        if (ENV.DEV) performanceMeasureStart('backend.release')
        ;(this._$backendElement as backend.Element | composedBackend.Element).release()
        if (ENV.DEV) performanceMeasureEnd()
      }
      this._$backendElement = null
    }
    if (BM.COMPOSED || (BM.DYNAMIC && this.getBackendMode() === BackendMode.Composed)) {
      this._$nodeTreeContext = DESTROYED_COMPOSED_BACKEND_CONTEXT
    } else if (BM.DOMLIKE || (BM.DYNAMIC && this.getBackendMode() === BackendMode.Domlike)) {
      this._$nodeTreeContext = DESTROYED_DOMLIKE_BACKEND_CONTEXT
    } else {
      this._$nodeTreeContext = DESTROYED_SHADOW_BACKEND_CONTEXT
    }
  }

  /** Destroy the backend element on next detach */
  destroyBackendElementOnDetach() {
    this._$destroyOnDetach = true
  }

  /** Cancel destroying backend element on detach */
  cancelDestroyBackendElementOnDetach() {
    this._$destroyOnDetach = false
  }

  /** Get whether the node is virtual or not */
  isVirtual(): boolean {
    return this._$virtual
  }

  /** Set the node class */
  setNodeClass(classNames: string | string[], index: StyleSegmentIndex = StyleSegmentIndex.MAIN) {
    if (ENV.DEV) performanceMeasureStart('backend.setClass')
    const changed = this.classList?.setClassNames(classNames, index)
    if (ENV.DEV) performanceMeasureEnd()
    if (changed && this._$mutationObserverTarget) {
      MutationObserverTarget.callAttrObservers(this, {
        type: 'properties',
        target: this,
        attributeName: 'class',
      })
    }
  }

  /** Toggle the node class */
  toggleNodeClass(
    classNames: string,
    force?: boolean,
    index: StyleSegmentIndex = StyleSegmentIndex.MAIN,
  ) {
    if (ENV.DEV) performanceMeasureStart('backend.setClass')
    const changed = this.classList?.toggle(classNames, force, index)
    if (ENV.DEV) performanceMeasureEnd()
    if (changed && this._$mutationObserverTarget) {
      MutationObserverTarget.callAttrObservers(this, {
        type: 'properties',
        target: this,
        attributeName: 'class',
      })
    }
  }

  /** Set the node style */
  setNodeStyle(styleSegment: string, index: StyleSegmentIndex = 0) {
    if (this._$styleSegments[index] === styleSegment) return
    this._$styleSegments[index] = styleSegment
    const style = this._$styleSegments.join(';')
    if (ENV.DEV) performanceMeasureStart('backend.setStyle')
    if (this._$backendElement) {
      if (BM.DOMLIKE || (BM.DYNAMIC && this.getBackendMode() === BackendMode.Domlike)) {
        ;(this._$backendElement as domlikeBackend.Element).setAttribute('style', style)
      } else {
        ;(this._$backendElement as backend.Element | composedBackend.Element).setStyle(style)
      }
    }
    if (ENV.DEV) performanceMeasureEnd()
    if (this._$mutationObserverTarget) {
      MutationObserverTarget.callAttrObservers(this, {
        type: 'properties',
        target: this,
        attributeName: 'style',
      })
    }
  }

  private static checkAndCallAttached(node: Node) {
    const callFunc = function callFunc(node: Node) {
      if (isElement(node) && !node._$attached) {
        node._$attached = true
        if (isComponent(node)) {
          node.triggerLifetime('attached', [])
          if (node._$relation) {
            node._$relation.triggerLinkEvent(RelationType.ParentNonVirtualNode, false)
            node._$relation.triggerLinkEvent(RelationType.ParentComponent, false)
            node._$relation.triggerLinkEvent(RelationType.Ancestor, false)
          }
          if (node._$mutationObserverTarget) {
            MutationObserverTarget.callAttachObservers(node, {
              type: 'attachStatus',
              target: node,
              status: 'attached',
            })
          }
          const shadowRoot = node.getShadowRoot()
          if (shadowRoot) callFunc(shadowRoot)
        }
        const childNodes = node.childNodes
        for (let i = 0; i < childNodes.length; i += 1) {
          callFunc(childNodes[i]!)
        }
      }
    }
    callFunc(node)
  }

  private static checkAndCallDetached(node: Node) {
    const destroyQueue: Node[] = []

    const callFunc = function callFunc(node: Node) {
<<<<<<< HEAD
=======
      if (node._$destroyOnDetach) {
        // Destroy later to avoid missing backend elements
        destroyQueue.push(node)
      }
>>>>>>> 97ee5339
      if (isElement(node) && node._$attached) {
        if (isComponent(node)) {
          node.triggerLifetime('beforeDetach', [])
        }
        node.childNodes.forEach(callFunc)
        if (isComponent(node)) {
          const f = node._$placeholderHandlerRemover
          if (f) f()
          const shadowRoot = node.getShadowRoot()
          if (shadowRoot) callFunc(shadowRoot)
          node._$attached = false
          node.triggerLifetime('detached', [])
          if (node._$relation) {
            node._$relation.triggerLinkEvent(RelationType.ParentNonVirtualNode, true)
            node._$relation.triggerLinkEvent(RelationType.ParentComponent, true)
            node._$relation.triggerLinkEvent(RelationType.Ancestor, true)
          }
          if (node._$mutationObserverTarget) {
            MutationObserverTarget.callAttachObservers(node, {
              type: 'attachStatus',
              target: node,
              status: 'detached',
            })
          }
        } else {
          node._$attached = false
        }
      }
      if (node._$destroyOnDetach) {
        node.destroyBackendElement()
      }
    }
    callFunc(node)

    for (let i = 0; i < destroyQueue.length; i += 1) {
      destroyQueue[i]!.destroyBackendElement()
    }
  }

  private static checkAndCallMoved(node: Node) {
    const callFunc = function callFunc(node: Node) {
      if (isElement(node) && node._$attached) {
        node.childNodes.forEach(callFunc)
        if (isComponent(node)) {
          const shadowRoot = node.getShadowRoot()
          if (shadowRoot) callFunc(shadowRoot)
          node.triggerLifetime('moved', [])
          if (node._$relation) {
            node._$relation.triggerLinkEvent(RelationType.ParentNonVirtualNode, false)
            node._$relation.triggerLinkEvent(RelationType.ParentComponent, false)
            node._$relation.triggerLinkEvent(RelationType.Ancestor, false)
          }
        }
      }
    }
    callFunc(node)
  }

  private static checkChildObservers(node: Element, type: 'add' | 'remove' | 'move', child: Node) {
    const observer = node._$mutationObserverTarget
    if (observer && (!observer.childObservers?.empty || observer.hasSubtreeListeners())) {
      const childList = [child]
      let childEventObj: MutationObserverChildEvent
      if (type === 'add') {
        childEventObj = {
          type: 'childList',
          target: node,
          addedNodes: childList,
        }
      } else if (type === 'remove') {
        childEventObj = {
          type: 'childList',
          target: node,
          removedNodes: childList,
        }
      } else {
        childEventObj = {
          type: 'childList',
          target: node,
          addedNodes: childList,
          removedNodes: childList,
        }
      }
      MutationObserverTarget.callChildObservers(node, childEventObj)
    }
  }

  /**
   * Get whether a node has any subtree `MutationObserver` attached to it
   *
   * If there is, then tree update may have more performance impact.
   */
  static hasSubtreeMutationObservers(node: Element): boolean {
    return node._$mutationObserverTarget?.hasSubtreeListeners() || false
  }

  /** @internal */
  static _$insertChildReassignSlot(
    shadowRoot: ShadowRoot,
    name: string | null,
    oldSlot: Element | null,
    newSlot: Element | null,
  ) {
    if (!oldSlot) {
      const slotNodes: Node[] = []

      shadowRoot.forEachNodeInSpecifiedSlot(null, (node) => {
        if (name !== null) {
          const slotName = isElement(node) ? node._$nodeSlot : ''
          if (slotName !== name) {
            return
          }
        }
        slotNodes.push(node)
      })

      for (let i = 0; i < slotNodes.length; i += 1) {
        const node = slotNodes[i]!
        Element._$spliceSlotNodes(newSlot!, -1, 0, [node])
        Element._$updateContainingSlot(node, newSlot)
        if (!node._$inheritSlots)
          Element.insertChildReassign(node.parentNode!, node, null, newSlot, node.parentIndex)
      }
    } else if (!newSlot) {
      const slotNodes = [...oldSlot.slotNodes!]

      for (let i = 0; i < slotNodes.length; i += 1) {
        const node = slotNodes[i]!
        Element._$spliceSlotNodes(oldSlot, 0, 1, undefined)
        Element._$updateContainingSlot(node, newSlot)
        if (!node._$inheritSlots)
          Element.insertChildReassign(node.parentNode!, node, oldSlot, null, node.parentIndex)
      }
    } else {
      const slotNodes = [...oldSlot.slotNodes!]

      for (let i = 0; i < slotNodes.length; i += 1) {
        const node = slotNodes[i]!
        Element._$spliceSlotNodes(oldSlot, 0, 1, undefined)
        Element._$spliceSlotNodes(newSlot, -1, 0, [node])
        Element._$updateContainingSlot(node, newSlot)
        if (!node._$inheritSlots)
          Element.insertChildReassign(node.parentNode!, node, oldSlot, newSlot, node.parentIndex)
      }
    }
  }

  static insertChildReassign(
    shadowParent: Element,
    child: Node,
    oldSlot: Element | null,
    newSlot: Element | null,
    ideaPosIndex: number,
  ) {
    if (BM.SHADOW || (BM.DYNAMIC && shadowParent.getBackendMode() === BackendMode.Shadow)) {
      if (ENV.DEV) performanceMeasureStart('backend.reassignContainingSlot')
      ;(child._$backendElement as backend.Element).reassignContainingSlot(
        oldSlot ? (oldSlot._$backendElement as backend.Element) : null,
        newSlot ? (newSlot._$backendElement as backend.Element) : null,
      )
      if (ENV.DEV) performanceMeasureEnd()
      return
    }
    if (oldSlot) {
      if (
        newSlot &&
        (BM.DOMLIKE || (BM.DYNAMIC && shadowParent.getBackendMode() === BackendMode.Domlike))
      ) {
        // removal of in-tree elements are not needed for DOM backend
        // do nothing
      } else {
        const backendParent = Element.findNearestNonVirtual(oldSlot)
        if (backendParent) {
          const d = Element.countNonVirtual(child)
          if (d) {
            const [before, removeCount] = d
            if (
              BM.DOMLIKE ||
              (BM.DYNAMIC && shadowParent.getBackendMode() === BackendMode.Domlike)
            ) {
              const rel = before._$backendElement as domlikeBackend.Element
              for (let i = 1; i < removeCount; i += 1) {
                const next = rel.nextSibling
                if (next) {
                  if (ENV.DEV) performanceMeasureStart('backend.removeChild')
                  ;(backendParent as domlikeBackend.Element).removeChild(next)
                  if (ENV.DEV) performanceMeasureEnd()
                }
              }
              if (removeCount > 0) {
                if (ENV.DEV) performanceMeasureStart('backend.removeChild')
                ;(backendParent as domlikeBackend.Element).removeChild(rel)
                if (ENV.DEV) performanceMeasureEnd()
              }
            } else {
              if ((before as Element)._$backendElement) {
                if (ENV.DEV) performanceMeasureStart('backend.spliceRemove')
                ;(backendParent as composedBackend.Element).spliceRemove(
                  before._$backendElement as composedBackend.Element,
                  removeCount,
                )
              }
              if (ENV.DEV) performanceMeasureEnd()
            }
          }
        }
      }
    }
    if (newSlot) {
      Element.insertChildComposed(shadowParent, child, undefined, false, ideaPosIndex)
    }
  }

  // a helper for searching the nearest non-virtual ancestor
  private static findNearestNonVirtual(p: Element): composedElement | null {
    let cur: Element | null = p
    for (; cur?._$virtual; ) {
      if (isShadowRoot(cur)) {
        cur = cur.getHostNode()
        continue
      }
      if (cur.containingSlot !== undefined) {
        cur = cur.containingSlot
        continue
      }
      cur = cur.parentNode
    }
    return cur ? (cur._$backendElement as composedElement) : null
  }

  private static countNonVirtual(target: Node): [Node, number] | null {
    let firstNode = null
    let removeCount = 0

    const recNonVirtual = (c: Node) => {
      if (removeCount === 0) firstNode = c
      removeCount += 1
    }

    const rec = (c: Node) => {
      if (isElement(c) && c._$virtual) {
        c.forEachNonVirtualComposedChild(recNonVirtual)
        return
      }
      recNonVirtual(c)
    }
    rec(target)
    return firstNode ? [firstNode, removeCount] : null
  }

  /**
   * Iterate elements with their slots (slots-inherited nodes included)
   */
  static forEachNodeInSlot(
    node: Node,
    f: (node: Node, slot: Element | null | undefined) => boolean | void,
  ): boolean {
    const rec = (child: Node): boolean => {
      if (f(child, child.containingSlot) === false) return false
      if (child._$inheritSlots) {
        const childNodes = child.childNodes
        for (let i = 0; i < childNodes.length; i += 1) {
          if (!rec(childNodes[i]!)) return false
        }
        return true
      }
      return true
    }

    return rec(node)
  }

  /**
   * Iterate elements in specified slot (slots-inherited nodes included)
   */
  static forEachNodeInSpecificSlot(
    node: Node,
    slot: Element | undefined | null,
    f: (node: Node) => boolean | void,
  ): boolean {
    const rec = (child: Node): boolean => {
      if (child.containingSlot === slot) {
        if (f(child) === false) return false
      }
      if (child._$inheritSlots) {
        const childNodes = child.childNodes
        for (let i = 0; i < childNodes.length; i += 1) {
          if (!rec(childNodes[i]!)) return false
        }
        return true
      }
      return true
    }

    return rec(node)
  }

  /**
   * Iterate elements with their slots (slots-inherited nodes NOT included)
   */
  static forEachSlotContentInSlot(
    node: Node,
    f: (node: Node, slot: Element | null | undefined) => boolean | void,
  ): boolean {
    const rec = (child: Node): boolean => {
      if (child._$inheritSlots) {
        const childNodes = child.childNodes
        for (let i = 0; i < childNodes.length; i += 1) {
          if (!rec(childNodes[i]!)) return false
        }
        return true
      }
      if (f(child, child.containingSlot) === false) return false
      return true
    }

    return rec(node)
  }

  /**
   * Iterate elements in specified slot (slots-inherited nodes NOT included)
   */
  static forEachSlotContentInSpecificSlot(
    node: Node,
    slot: Element | undefined | null,
    f: (node: Node) => boolean | void,
  ): boolean {
    const rec = (child: Node): boolean => {
      if (child._$inheritSlots) {
        const childNodes = child.childNodes
        for (let i = 0; i < childNodes.length; i += 1) {
          if (!rec(childNodes[i]!)) return false
        }
        return true
      }
      if (child.containingSlot !== slot) return true
      return f(child) !== false
    }

    return rec(node)
  }

  /**
   * @internal
   * a helper for searching the first non-virtual node
   */
  private static _$findFirstNonVirtualChild(parent: Element, index: number): Node | null {
    const inSlot = parent._$slotName !== null
    const children = inSlot ? parent.slotNodes! : parent.childNodes
    if (index >= 0 && index < children.length) {
      for (let i = index; i < children.length; i += 1) {
        let ret: Node | null = null

        const recNonVirtual = (c: Node): boolean => {
          ret = c
          return false
        }

        const rec = (c: Node): boolean => {
          if (!inSlot && c._$inheritSlots) {
            const childNodes = c.childNodes
            for (let i = 0; i < childNodes.length; i += 1) {
              if (rec(childNodes[i]!) === false) return false
            }
          }
          if (c._$virtual) {
            return c.forEachNonVirtualComposedChild(recNonVirtual)
          }
          return recNonVirtual(c)
        }
        rec(children[i]!)
        if (ret) return ret
      }
    }
    const recvParent = (parent: Element): Node | null => {
      if (!parent._$virtual) return null
      const containingSlot = parent.containingSlot
      if (containingSlot === null) return null
      if (containingSlot !== undefined) {
        return Element._$findFirstNonVirtualChild(containingSlot, parent.slotIndex! + 1)
      }
      if (isShadowRoot(parent)) {
        return recvParent(parent.getHostNode())
      }
      const p = parent.parentNode
      if (p) {
        return Element._$findFirstNonVirtualChild(p, parent.parentIndex + 1)
      }
      return null
    }
    return recvParent(parent)
  }

  /**
   * @internal
   * A helper to find first non-virtual next sibling node
   * return null if no next sibling exists
   */
  private static _$findFirstNonVirtualSibling(element: Node, newPosIndex: number): Node | null {
    const containingSlot = element.containingSlot
    if (containingSlot === null) return null
    if (containingSlot !== undefined) {
      if (!containingSlot._$virtual) return null
      if (element.slotIndex !== undefined) {
        return Element._$findFirstNonVirtualChild(containingSlot, element.slotIndex + 1)
      }
      const insertPos = Element._$findSlotNodeInsertPosition(containingSlot, element, newPosIndex)
      return Element._$findFirstNonVirtualChild(containingSlot, insertPos)
    }
    let cur: Node = element
    if (isShadowRoot(element)) {
      cur = element.getHostNode()
      if (!cur._$virtual) return null
      return Element._$findFirstNonVirtualChild(cur, cur.parentIndex + 1)
    }
    const p = cur.parentNode
    if (p) {
      return Element._$findFirstNonVirtualChild(p, newPosIndex)
    }
    return null
  }

  private static insertChildComposed(
    shadowParent: Element,
    newChild: Node | null,
    relChild: Node | undefined,
    removal: boolean,
    newPosIndex: number, // only valid when newChild is provided (for searching position)
  ) {
    let parentConverted = false
    let cur: Element | null = shadowParent
    while (cur?._$inheritSlots) {
      parentConverted = true
      cur = cur.parentNode
    }
    if (!cur) return
    const slotParent = cur
    const context = slotParent._$nodeTreeContext as composedContext | null
    if (!context) return

    // detect whether it is in single-slot mode
    let sharedNonVirtualParent: composedElement | null | undefined
    if (isComponent(slotParent)) {
      if (slotParent._$external) {
        sharedNonVirtualParent = (slotParent.shadowRoot as ExternalShadowRoot)
          .slot as composedElement
      } else {
        parentConverted = true
      }
    } else {
      if (slotParent._$virtual) parentConverted = true
      sharedNonVirtualParent = Element.findNearestNonVirtual(slotParent)
    }

    // a helper for grouping and slicing update
    let sharedFrag: composedElement | null = null
    const groupUpdate = (
      sharedBackendParent: composedElement | null,
      slot: Element | null | undefined,
    ) => {
      const backendParent =
        sharedBackendParent || (slot ? Element.findNearestNonVirtual(slot) : null)

      if (!(BM.DOMLIKE || (BM.DYNAMIC && shadowParent.getBackendMode() === BackendMode.Domlike))) {
        if (!backendParent) {
          return
        }
      }
      let removeCount = 0
      let before: Node | null = null

      // get the new child nodes of the backend
      let frag: composedElement | null = null
      let firstSlotNode: Node | null = null
      if (newChild) {
        // FIXME: revert changes here to reuse an existing fragment
        const f =
          BM.DOMLIKE || (BM.DYNAMIC && context.mode === BackendMode.Domlike)
            ? (context as domlikeBackend.Context).document.createDocumentFragment()
            : (context as composedBackend.Context).createFragment()

        const recNonVirtual = (c: Node) => {
          if (ENV.DEV) performanceMeasureStart('backend.appendChild')
          if (c._$backendElement) {
            ;(f as composedBackend.Element).appendChild(
              c._$backendElement as composedBackend.Element,
            )
          }
          if (ENV.DEV) performanceMeasureEnd()
          frag = f
        }

        Element.forEachNodeInSpecificSlot(newChild, slot, (node) => {
          if (!firstSlotNode) firstSlotNode = node
          if (!node._$virtual) {
            recNonVirtual(node)
            return
          }
          node.forEachNonVirtualComposedChild(recNonVirtual)
        })
      }
      if (BM.DOMLIKE || (BM.DYNAMIC && shadowParent.getBackendMode() === BackendMode.Domlike)) {
        if (!backendParent) {
          sharedFrag = null
          return
        }
      }

      // get the proper relative node of the backend
      if (relChild || parentConverted) {
        if (removal && relChild) {
          Element.forEachSlotContentInSpecificSlot(relChild, slot, (c) => {
            if (isElement(c)) {
              const d = Element.countNonVirtual(c)
              if (d) {
                if (!before) before = d[0]
                removeCount += d[1]
              }
            } else {
              if (!before) before = c
              removeCount += 1
            }
            return true
          })
          if (removeCount === 0 && frag && firstSlotNode) {
            before = Element._$findFirstNonVirtualSibling(
              slot === undefined ? newChild! : firstSlotNode,
              newPosIndex + 1,
            )
          }
        } else if (frag && firstSlotNode) {
          before = Element._$findFirstNonVirtualSibling(
            slot === undefined ? newChild! : firstSlotNode,
            newPosIndex,
          )
        }
      }

      // actually do the backend operation
      if (frag) {
        if (before) {
          if (BM.DOMLIKE || (BM.DYNAMIC && context.mode === BackendMode.Domlike)) {
            const rel = before._$backendElement as domlikeBackend.Element
            if (ENV.DEV) performanceMeasureStart('backend.insertBefore')
            ;(backendParent as domlikeBackend.Element).insertBefore(
              frag as domlikeBackend.Element,
              rel,
            )
            if (ENV.DEV) performanceMeasureEnd()
            for (let i = 1; i < removeCount; i += 1) {
              const next = rel.nextSibling
              if (next) {
                if (ENV.DEV) performanceMeasureStart('backend.removeChild')
                ;(backendParent as domlikeBackend.Element).removeChild(next)
                if (ENV.DEV) performanceMeasureEnd()
              }
            }
            if (removeCount > 0) {
              if (ENV.DEV) performanceMeasureStart('backend.removeChild')
              ;(backendParent as domlikeBackend.Element).removeChild(rel)
              if (ENV.DEV) performanceMeasureEnd()
            }
          } else {
            if (ENV.DEV) performanceMeasureStart('backend.spliceBefore')
            if (before._$backendElement) {
              ;(backendParent as composedBackend.Element).spliceBefore(
                before._$backendElement as composedBackend.Element,
                removeCount,
                frag as composedBackend.Element,
              )
            }
            if (ENV.DEV) performanceMeasureEnd()
          }
        } else {
          if (BM.DOMLIKE || (BM.DYNAMIC && context.mode === BackendMode.Domlike)) {
            if (ENV.DEV) performanceMeasureStart('backend.appendChild')
            ;(backendParent as domlikeBackend.Element).appendChild(frag as domlikeBackend.Element)
            if (ENV.DEV) performanceMeasureEnd()
          } else {
            if (ENV.DEV) performanceMeasureStart('backend.spliceAppend')
            ;(backendParent as composedBackend.Element).spliceAppend(
              frag as composedBackend.Element,
            )
            if (ENV.DEV) performanceMeasureEnd()
          }
        }
      } else if (removeCount > 0) {
        if (BM.DOMLIKE || (BM.DYNAMIC && context.mode === BackendMode.Domlike)) {
          const rel = before!._$backendElement as domlikeBackend.Element
          for (let i = 1; i < removeCount; i += 1) {
            const next = rel.nextSibling
            if (next) {
              if (ENV.DEV) performanceMeasureStart('backend.removeChild')
              ;(backendParent as domlikeBackend.Element).removeChild(next)
              if (ENV.DEV) performanceMeasureEnd()
            }
          }
          if (removeCount > 0) {
            if (ENV.DEV) performanceMeasureStart('backend.removeChild')
            ;(backendParent as domlikeBackend.Element).removeChild(rel)
            if (ENV.DEV) performanceMeasureEnd()
          }
        } else {
          if (ENV.DEV) performanceMeasureStart('backend.spliceRemove')
          if (before!._$backendElement) {
            ;(backendParent as composedBackend.Element).spliceRemove(
              before!._$backendElement as composedBackend.Element,
              removeCount,
            )
          }
          if (ENV.DEV) performanceMeasureEnd()
        }
      }
    }

    // in single-slot mode, use a simpler update logic; otherwise use a slower one
    if (sharedNonVirtualParent !== undefined) {
      if (sharedNonVirtualParent === null) {
        // for nodes with no valid non-virtual parent, do nothing
      } else if (
        !parentConverted &&
        (!isElement(newChild) || !newChild._$virtual) &&
        (!isElement(relChild) || !relChild._$virtual)
      ) {
        // for non-virtual children, use single child operation
        if (removal) {
          if (newChild) {
            if (ENV.DEV) performanceMeasureStart('backend.replaceChild')
            if (BM.COMPOSED || (BM.DYNAMIC && context.mode === BackendMode.Composed)) {
              // FIXME: skyline replaceChild is still exparser type
              // revert back to replaceChild after skyline changes
              const fragment = (context as composedBackend.Context).createFragment()
              if ((newChild as Element)._$backendElement) {
                fragment.appendChild(
                  (newChild as Element)._$backendElement as composedBackend.Element,
                )
              }
              if ((relChild as Element)._$backendElement) {
                ;(sharedNonVirtualParent as composedBackend.Element).spliceBefore(
                  // since `TextNode` also has `backendElement` private field, just make it as `Element`
                  // domlike backend also
                  (relChild as Element)._$backendElement as composedBackend.Element,
                  1,
                  fragment,
                )
              }
            } else {
              ;(sharedNonVirtualParent as composedBackend.Element).replaceChild(
                newChild._$backendElement as composedBackend.Element,
                relChild!._$backendElement as composedBackend.Element,
              )
            }
            if (ENV.DEV) performanceMeasureEnd()
          } else {
            if (ENV.DEV) performanceMeasureStart('backend.removeChild')
            if (relChild!._$backendElement) {
              ;(sharedNonVirtualParent as composedBackend.Element).removeChild(
                relChild!._$backendElement as composedBackend.Element,
              )
            }
            if (ENV.DEV) performanceMeasureEnd()
          }
        } else if (relChild) {
          if (ENV.DEV) performanceMeasureStart('backend.insertBefore')
          if (newChild!._$backendElement && relChild._$backendElement) {
            ;(sharedNonVirtualParent as composedBackend.Element).insertBefore(
              newChild!._$backendElement as composedBackend.Element,
              relChild._$backendElement as composedBackend.Element,
            )
          }
          if (ENV.DEV) performanceMeasureEnd()
        } else {
          if (ENV.DEV) performanceMeasureStart('backend.appendChild')
          if (newChild!._$backendElement) {
            ;(sharedNonVirtualParent as composedBackend.Element).appendChild(
              newChild!._$backendElement as composedBackend.Element,
            )
          }
          if (ENV.DEV) performanceMeasureEnd()
        }
      } else {
        // for node isn't a slot content, simply update
        groupUpdate(sharedNonVirtualParent, undefined)
      }
    } else if (
      !((newChild && newChild._$inheritSlots) || (removal && relChild && relChild._$inheritSlots))
    ) {
      // faster update if none inherited slots
      if (newChild) groupUpdate(null, newChild.containingSlot)
      if (
        removal &&
        relChild &&
        (!newChild || relChild.containingSlot !== newChild.containingSlot)
      ) {
        groupUpdate(null, relChild.containingSlot)
      }
    } else {
      // for multi-slots, find out each slot that needs update, and update them one by one
      const slotNodesSet = new Set<Element | null>()
      if (removal && relChild) {
        Element.forEachSlotContentInSlot(relChild, (node, slot) => {
          slotNodesSet.add(slot!)
        })
      }
      if (newChild) {
        Element.forEachSlotContentInSlot(newChild, (node, slot) => {
          slotNodesSet.add(slot!)
        })
      }
      slotNodesSet.forEach((slot) => groupUpdate(null, slot))
    }
    if (!(BM.DOMLIKE || (BM.DYNAMIC && context.mode === BackendMode.Domlike))) {
      if (sharedFrag) {
        if (ENV.DEV) performanceMeasureStart('backend.release')
        ;(sharedFrag as composedBackend.Element).release()
        if (ENV.DEV) performanceMeasureEnd()
      }
    }

    // write extra info if needed
    if (globalOptions.writeExtraInfoToAttr) {
      if (removal && isElement(relChild)) {
        relChild._$backendElement?.removeAttribute('exparser:info-in-slot-of')
      }
      if (isElement(newChild)) {
        if (isComponent(shadowParent)) {
          newChild._$backendElement?.setAttribute(
            'exparser:info-in-slot-of',
            shadowParent._$componentInstanceId,
          )
        } else {
          newChild._$backendElement?.removeAttribute('exparser:info-in-slot-of')
        }
      }
    }
  }

  /**
   * @internal
   * @param move whether this insertion is a slot movement
   */
  private static _$updateSubtreeSlotsInsertion(
    node: Node,
    slotStart: DoubleLinkedList<Element> | null,
    slotEnd: DoubleLinkedList<Element> | null,
    posIndex: number,
    move: boolean,
  ): void {
    if (!slotStart || !slotEnd) return
    let parent = node

    // find a correct position to insert slot into double-linked slot list
    let insertSlotPrev = null as DoubleLinkedList<Element> | null
    let insertSlotNext = null as DoubleLinkedList<Element> | null

    const findFirstSlot = (parent: Node, posIndex: number): void => {
      if (parent._$subtreeSlotStart) {
        const childNodes = parent.childNodes
        let index = posIndex + 1
        let nextSiblingWithSlot = childNodes[index]
        while (nextSiblingWithSlot && !nextSiblingWithSlot._$subtreeSlotStart) {
          index += 1
          nextSiblingWithSlot = childNodes[index]
        }

        if (nextSiblingWithSlot) {
          insertSlotNext = nextSiblingWithSlot._$subtreeSlotStart!
          insertSlotPrev = insertSlotNext.prev
        } else {
          insertSlotPrev = parent._$subtreeSlotEnd
          if (insertSlotPrev) insertSlotNext = insertSlotPrev.next
        }
        return
      }
      let cur = parent
      let parentWithSubtreeSlot = parent.parentNode
      while (parentWithSubtreeSlot && !parentWithSubtreeSlot._$subtreeSlotStart) {
        cur = parentWithSubtreeSlot
        parentWithSubtreeSlot = parentWithSubtreeSlot.parentNode
      }
      if (parentWithSubtreeSlot) {
        findFirstSlot(parentWithSubtreeSlot, cur.parentIndex)
      }
    }

    findFirstSlot(parent, posIndex)

    // insert into double linked list
    if (insertSlotPrev) {
      insertSlotPrev.next = slotStart
      slotStart.prev = insertSlotPrev
    }
    if (insertSlotNext) {
      insertSlotNext.prev = slotEnd
      slotEnd.next = insertSlotNext
    }

    // update ancestor's subtree slot start/end
    while (parent) {
      let changed = false

      if (!parent._$subtreeSlotStart) {
        parent._$subtreeSlotStart = slotStart
        parent._$subtreeSlotEnd = slotEnd
        changed = true
      } else if (parent._$subtreeSlotStart === insertSlotNext) {
        parent._$subtreeSlotStart = slotStart
        changed = true
      } else if (parent._$subtreeSlotEnd === insertSlotPrev) {
        parent._$subtreeSlotEnd = slotEnd
        changed = true
      }

      if (!changed || !parent.parentNode) break

      parent = parent.parentNode
    }

    const ownerShadowRoot = parent.ownerShadowRoot
    if (ownerShadowRoot?.isConnected(parent)) {
      ownerShadowRoot._$applySlotsInsertion(slotStart, slotEnd, move)
    }
  }

  /**
   * @internal
   * @param move whether this removal is a slot movement, will fire an insertion (with move=true) after
   */
  private static _$updateSubtreeSlotsRemoval(
    node: Node,
    slotStart: DoubleLinkedList<Element> | null,
    slotEnd: DoubleLinkedList<Element> | null,
    move: boolean,
  ): void {
    if (!slotStart || !slotEnd) return
    let parent = node
    const removeSlotBefore = slotStart.prev
    const removeSlotAfter = slotEnd.next

    // remove from double linked list
    if (removeSlotBefore) {
      removeSlotBefore.next = removeSlotAfter
      slotStart.prev = null
    }
    if (removeSlotAfter) {
      removeSlotAfter.prev = removeSlotBefore
      slotEnd.next = null
    }

    // update parent subtree start/end
    while (parent) {
      let changed = false

      if (parent._$subtreeSlotStart === slotStart && parent._$subtreeSlotEnd === slotEnd) {
        parent._$subtreeSlotStart = parent._$subtreeSlotEnd = null
        changed = true
      }
      if (parent._$subtreeSlotStart === slotStart) {
        parent._$subtreeSlotStart = removeSlotAfter
        changed = true
      } else if (parent._$subtreeSlotEnd === slotEnd) {
        parent._$subtreeSlotEnd = removeSlotBefore
        changed = true
      }

      if (!changed || !parent.parentNode) break

      parent = parent.parentNode
    }

    const ownerShadowRoot = parent.ownerShadowRoot
    if (ownerShadowRoot?.isConnected(parent)) {
      ownerShadowRoot._$applySlotsRemoval(slotStart, slotEnd, move)
    }
  }

  /**
   * @internal
   * @param move whether this removal is a slot movement, will fire an insertion (with move=true) after
   */
  private static _$updateSubtreeSlotsReplacement(
    node: Node,
    slotStart: DoubleLinkedList<Element> | null,
    slotEnd: DoubleLinkedList<Element> | null,
    oldSlotStart: DoubleLinkedList<Element> | null,
    oldSlotEnd: DoubleLinkedList<Element> | null,
    posIndex: number,
    move: boolean,
  ): void {
    if (!slotStart || !slotEnd) {
      Element._$updateSubtreeSlotsRemoval(node, oldSlotStart, oldSlotEnd, move)
      return
    }
    if (!oldSlotStart || !oldSlotEnd) {
      Element._$updateSubtreeSlotsInsertion(node, slotStart, slotEnd, posIndex, move)
      return
    }
    let parent = node

    const removeSlotBefore = oldSlotStart.prev
    const removeSlotAfter = oldSlotEnd.next

    // replace in double linked list
    if (removeSlotBefore) {
      removeSlotBefore.next = slotStart
      slotStart.prev = removeSlotBefore
      oldSlotStart.prev = null
    }
    if (removeSlotAfter) {
      removeSlotAfter.prev = slotEnd
      slotEnd.next = removeSlotAfter
      oldSlotEnd.next = null
    }

    // update parent subtree start/end
    while (parent) {
      let changed = false

      if (parent._$subtreeSlotStart === oldSlotStart) {
        parent._$subtreeSlotStart = slotStart
        changed = true
      }
      if (parent._$subtreeSlotEnd === oldSlotEnd) {
        parent._$subtreeSlotEnd = slotEnd
        changed = true
      }

      if (!changed || !parent.parentNode) break

      parent = parent.parentNode
    }

    const ownerShadowRoot = parent.ownerShadowRoot
    if (ownerShadowRoot?.isConnected(parent)) {
      ownerShadowRoot._$applySlotsRemoval(oldSlotStart, oldSlotEnd, false)
      ownerShadowRoot._$applySlotsInsertion(slotStart, slotEnd, move)
    }
  }

  /** @internal */
  private static _$getParentHostShadowRoot = (parent: Element | null): ShadowRoot | null => {
    let parentSlotHost: Element | null = parent
    while (parentSlotHost?._$inheritSlots) parentSlotHost = parentSlotHost.parentNode
    return isComponent(parentSlotHost) && !parentSlotHost._$external
      ? (parentSlotHost.shadowRoot as ShadowRoot)
      : null
  }

  /** @internal */
  private static _$updateSubtreeSlotNodes(
    parentNode: Element,
    elements: Node[],
    shadowRoot: ShadowRoot | null,
    oldShadowRoot: ShadowRoot | null,
    posIndex: number,
  ):
    | { updateContainingSlot: () => void; removeSlotNodes: () => void; insertSlotNodes: () => void }
    | undefined {
    if (!shadowRoot && !oldShadowRoot) return undefined

    const slotMode = shadowRoot?.getSlotMode()
    const oldSlotMode = oldShadowRoot?.getSlotMode()

    if (
      (slotMode === undefined || slotMode === SlotMode.Direct) &&
      (oldSlotMode === undefined || oldSlotMode === SlotMode.Direct)
    ) {
      return undefined
    }

    if (
      (slotMode === undefined || slotMode === SlotMode.Single) &&
      (oldSlotMode === undefined || oldSlotMode === SlotMode.Single)
    ) {
      let removeStart = -1
      let removeCount = 0
      let insertPos = -1
      const slotNodesToUpdate: Node[] = []
      const oldContainingSlot = elements[0]!.containingSlot
      const containingSlot = shadowRoot?.getContainingSlot(elements[0]!)

      for (let i = 0; i < elements.length; i += 1) {
        const elem = elements[i]!
        // eslint-disable-next-line no-loop-func
        Element.forEachNodeInSlot(elem, (node) => {
          if (oldContainingSlot) {
            if (removeCount) {
              removeCount += 1
            } else {
              removeStart = node.slotIndex!
              removeCount = 1
            }
          }

          slotNodesToUpdate.push(node)
        })
      }

      if (containingSlot && slotNodesToUpdate.length) {
        const firstSlotNode = slotNodesToUpdate[0]!
        insertPos = Element._$findSlotNodeInsertPosition(containingSlot, firstSlotNode, posIndex)
      }

      return {
        updateContainingSlot: () => {
          for (let i = slotNodesToUpdate.length - 1; i >= 0; i -= 1) {
            const node = slotNodesToUpdate[i]!
            Element._$updateContainingSlot(node, containingSlot)
          }
        },
        removeSlotNodes: () => {
          if (oldShadowRoot && oldContainingSlot && removeCount) {
            Element._$spliceSlotNodes(oldContainingSlot, removeStart, removeCount, undefined)
          }
        },
        insertSlotNodes: () => {
          if (shadowRoot && containingSlot && slotNodesToUpdate.length) {
            Element._$spliceSlotNodes(containingSlot, insertPos, 0, slotNodesToUpdate)
          }
        },
      }
    }
    const slotNodesToInsertMap = new Map<Element, { nodes: Node[]; insertPos: number }>()
    const slotNodesToRemoveMap = new Map<Element, { start: number; count: number }>()

    const slotNodesWithContainingSlot: [Node, Element | undefined | null][] = []

    for (let i = 0; i < elements.length; i += 1) {
      const elem = elements[i]!
      Element.forEachNodeInSlot(elem, (node, oldContainingSlot) => {
        const containingSlot =
          slotMode !== SlotMode.Direct ? shadowRoot?.getContainingSlot(node) : undefined

        if (oldContainingSlot) {
          const slotNodesToRemove = slotNodesToRemoveMap.get(oldContainingSlot)
          if (slotNodesToRemove) {
            slotNodesToRemove.count += 1
          } else {
            slotNodesToRemoveMap.set(oldContainingSlot, { start: node.slotIndex!, count: 1 })
          }
        }

        if (containingSlot) {
          const slotNodesToInsert = slotNodesToInsertMap.get(containingSlot)
          if (slotNodesToInsert) {
            slotNodesToInsert.nodes.push(node)
          } else {
            slotNodesToInsertMap.set(containingSlot, { nodes: [node], insertPos: -1 })
          }
        }

        slotNodesWithContainingSlot.push([node, containingSlot])
      })
    }

    if (shadowRoot && slotNodesToInsertMap.size) {
      const iter = slotNodesToInsertMap.entries()

      for (let it = iter.next(); !it.done; it = iter.next()) {
        const [slot, { nodes: slotNodesToInsert }] = it.value
        const firstSlotNodeToInsert = slotNodesToInsert[0]!
        it.value[1].insertPos = Element._$findSlotNodeInsertPosition(
          slot,
          firstSlotNodeToInsert,
          posIndex,
        )
      }
    }

    return {
      updateContainingSlot: () => {
        for (let i = slotNodesWithContainingSlot.length - 1; i >= 0; i -= 1) {
          const [node, containingSlot] = slotNodesWithContainingSlot[i]!
          Element._$updateContainingSlot(node, containingSlot)
        }
      },
      removeSlotNodes: () => {
        if (oldShadowRoot && slotNodesToRemoveMap.size) {
          const iter = slotNodesToRemoveMap.entries()
          for (let it = iter.next(); !it.done; it = iter.next()) {
            const [slot, { start, count }] = it.value
            Element._$spliceSlotNodes(slot, start, count, undefined)
          }
        }
      },
      insertSlotNodes: () => {
        if (shadowRoot && slotNodesToInsertMap.size) {
          const iter = slotNodesToInsertMap.entries()

          for (let it = iter.next(); !it.done; it = iter.next()) {
            const [slot, { nodes: slotNodesToInsert, insertPos }] = it.value
            Element._$spliceSlotNodes(slot, insertPos, 0, slotNodesToInsert)
          }
        }
      },
    }
  }

  private static insertChildSingleOperation(
    parent: Element,
    newChild: Node | null,
    oriPosIndex: number,
    replace: boolean,
  ) {
    /* istanbul ignore if  */
    if (newChild && parent.ownerShadowRoot !== newChild.ownerShadowRoot) {
      throw new Error('Cannot move the node from one shadow tree to another shadow tree.')
    }
    let posIndex = oriPosIndex
    const relChild: Node | undefined = posIndex >= 0 ? parent.childNodes[posIndex] : undefined
    let removal: boolean
    if (replace) {
      if (!relChild) {
        removal = false
      } else if (newChild === relChild) {
        removal = false
      } else {
        removal = true
      }
    } else {
      removal = false
    }
    if (!removal && !newChild) return

    // change the parent of newChild
    let oldParent: Element | null
    if (newChild) {
      oldParent = newChild.parentNode
      if (oldParent) {
        const childNodes = oldParent.childNodes
        const oldPosIndex = newChild.parentIndex
        childNodes.splice(oldPosIndex, 1)
        for (let i = oldPosIndex; i < childNodes.length; i += 1) {
          childNodes[i]!.parentIndex = i
        }
        newChild.parentIndex = -1
        if (oldParent === parent && oldPosIndex < posIndex) posIndex -= 1

        const containingSlotUpdater = Element._$updateSubtreeSlotNodes(
          parent,
          [newChild],
          null,
          Element._$getParentHostShadowRoot(oldParent),
          posIndex,
        )

        containingSlotUpdater?.removeSlotNodes()

        if (BM.DOMLIKE || (BM.DYNAMIC && parent.getBackendMode() === BackendMode.Domlike)) {
          // removal of in-tree elements are not needed for DOM backend
          // do nothing
        } else if (BM.SHADOW || (BM.DYNAMIC && parent.getBackendMode() === BackendMode.Shadow)) {
          if (ENV.DEV) performanceMeasureStart('backend.removeChild')
          ;(oldParent._$backendElement as backend.Element | null)?.removeChild(
            newChild._$backendElement as backend.Element,
            oldPosIndex,
          )
          if (ENV.DEV) performanceMeasureEnd()
        } else {
          Element.insertChildComposed(oldParent, null, newChild, true, oldPosIndex)
        }

        containingSlotUpdater?.updateContainingSlot()
      }
      newChild.parentNode = parent
      if (isElement(newChild) && oldParent !== parent) {
        if (oldParent) oldParent._$mutationObserverTarget?.detachChild(newChild)
        parent._$mutationObserverTarget?.attachChild(newChild)
      }
    } else {
      oldParent = null
    }

    // update containingSlot
    const parentComponentShadowRoot = Element._$getParentHostShadowRoot(parent)
    const newChildContainingSlotUpdater = newChild
      ? Element._$updateSubtreeSlotNodes(
          parent,
          [newChild],
          parentComponentShadowRoot,
          null,
          posIndex,
        )
      : null
    const relChildContainingSlotUpdater =
      relChild && removal
        ? Element._$updateSubtreeSlotNodes(
            parent,
            [relChild],
            null,
            parentComponentShadowRoot,
            posIndex,
          )
        : null

    newChildContainingSlotUpdater?.updateContainingSlot()
    relChildContainingSlotUpdater?.removeSlotNodes()

    // spread in composed tree
    if (BM.SHADOW || (BM.DYNAMIC && parent.getBackendMode() === BackendMode.Shadow)) {
      if (parent._$backendElement) {
        if (removal) {
          if (newChild) {
            if (ENV.DEV) performanceMeasureStart('backend.replaceChild')
            ;(parent._$backendElement as backend.Element).replaceChild(
              newChild._$backendElement as backend.Element,
              relChild!._$backendElement as backend.Element,
              posIndex,
            )
            if (ENV.DEV) performanceMeasureEnd()
          } else {
            if (ENV.DEV) performanceMeasureStart('backend.removeChild')
            ;(parent._$backendElement as backend.Element).removeChild(
              relChild!._$backendElement as backend.Element,
              posIndex,
            )
            if (ENV.DEV) performanceMeasureEnd()
          }
        } else {
          // relChild could equal to newChild and have been removed above
          const before = parent.childNodes[posIndex]
          if (before) {
            if (ENV.DEV) performanceMeasureStart('backend.insertBefore')
            ;(parent._$backendElement as backend.Element).insertBefore(
              newChild!._$backendElement as backend.Element,
              before._$backendElement as backend.Element,
              posIndex,
            )
            if (ENV.DEV) performanceMeasureEnd()
          } else {
            if (ENV.DEV) performanceMeasureStart('backend.appendChild')
            ;(parent._$backendElement as backend.Element).appendChild(
              newChild!._$backendElement as backend.Element,
            )
            if (ENV.DEV) performanceMeasureEnd()
          }
        }
      }
    } else {
      Element.insertChildComposed(parent, newChild, relChild, removal, posIndex)
    }

    newChildContainingSlotUpdater?.insertSlotNodes()
    relChildContainingSlotUpdater?.updateContainingSlot()

    // remove parent of relChild if needed
    if (removal && relChild) {
      if (isElement(relChild)) {
        parent._$mutationObserverTarget?.detachChild(relChild)
      }
      relChild.parentNode = null
      relChild.parentIndex = -1
    }

    // handling child nodes list
    const childNodes = parent.childNodes
    if (newChild) {
      if (posIndex < 0) {
        childNodes.push(newChild)
        newChild.parentIndex = childNodes.length - 1
      } else if (removal) {
        childNodes[posIndex] = newChild
        newChild.parentIndex = posIndex
      } else {
        childNodes.splice(posIndex, 0, newChild)
        for (let i = posIndex; i < childNodes.length; i += 1) {
          childNodes[i]!.parentIndex = i
        }
      }
    } else if (removal) {
      childNodes.splice(posIndex, 1)
      for (let i = posIndex; i < childNodes.length; i += 1) {
        childNodes[i]!.parentIndex = i
      }
    }

    // update subtree slots
    const newChildSubtreeSlotStart = newChild ? newChild._$subtreeSlotStart : null
    const newChildSubtreeSlotEnd = newChild ? newChild._$subtreeSlotEnd : null
    const relChildSubtreeSlotStart = relChild ? relChild._$subtreeSlotStart : null
    const relChildSubtreeSlotEnd = relChild ? relChild._$subtreeSlotEnd : null
    if (newChild) {
      if (oldParent) {
        Element._$updateSubtreeSlotsRemoval(
          oldParent,
          newChildSubtreeSlotStart,
          newChildSubtreeSlotEnd,
          true,
        )
      }
      if (removal) {
        Element._$updateSubtreeSlotsReplacement(
          parent,
          newChildSubtreeSlotStart,
          newChildSubtreeSlotEnd,
          relChildSubtreeSlotStart,
          relChildSubtreeSlotEnd,
          posIndex,
          !!oldParent,
        )
      } else {
        Element._$updateSubtreeSlotsInsertion(
          parent,
          newChildSubtreeSlotStart,
          newChildSubtreeSlotEnd,
          posIndex,
          !!oldParent,
        )
      }
    } else if (removal && relChild) {
      Element._$updateSubtreeSlotsRemoval(
        parent,
        relChildSubtreeSlotStart,
        relChildSubtreeSlotEnd,
        false,
      )
    }

    // update id and slot cache if needed
    parent.ownerShadowRoot?._$markIdCacheDirty()

    // call life-times
    if (removal) {
      Element.checkAndCallDetached(relChild as Node)
      Element.checkChildObservers(parent, 'remove', relChild as Node)
    }
    if (newChild) {
      if (oldParent?._$attached) {
        if (parent._$attached) {
          Element.checkAndCallMoved(newChild)
        } else {
          Element.checkAndCallDetached(newChild)
        }
      } else if (parent._$attached) {
        Element.checkAndCallAttached(newChild)
      }
      if (oldParent === parent) {
        Element.checkChildObservers(parent, 'move', newChild)
      } else {
        if (oldParent) {
          Element.checkChildObservers(oldParent, 'remove', newChild)
        }
        Element.checkChildObservers(parent, 'add', newChild)
      }
    }
  }

  private static insertChildBatchRemoval(parent: Element, posIndex: number, count: number) {
    const relChild = parent.childNodes[posIndex]

    let parentComponent: Element | null = parent
    while (parentComponent?._$inheritSlots) parentComponent = parentComponent.parentNode
    const parentComponentShadowRoot =
      isComponent(parentComponent) && !parentComponent._$external
        ? (parentComponent.shadowRoot as ShadowRoot)
        : null

    // handling child nodes list
    const childNodes = parent.childNodes
    const relChildren = childNodes.splice(posIndex, count)
    for (let i = posIndex; i < childNodes.length; i += 1) {
      childNodes[i]!.parentIndex = i
    }

    const containingSlotUpdater = Element._$updateSubtreeSlotNodes(
      parent,
      relChildren,
      null,
      parentComponentShadowRoot,
      posIndex,
    )

    containingSlotUpdater?.removeSlotNodes()

    // spread in composed tree
    if (BM.SHADOW || (BM.DYNAMIC && parent.getBackendMode() === BackendMode.Shadow)) {
      if (parent._$backendElement) {
        if (ENV.DEV) performanceMeasureStart('backend.spliceRemove')
        ;(parent._$backendElement as backend.Element).spliceRemove(
          relChild!._$backendElement as backend.Element,
          count,
        )
        if (ENV.DEV) performanceMeasureEnd()
      }
    } else {
      for (let i = count - 1; i >= 0; i -= 1) {
        Element.insertChildComposed(parent, null, relChildren[i], true, i)
      }
    }

    // remove parent
    for (let i = 0; i < count; i += 1) {
      const relChild = relChildren[i]!
      relChild.parentNode = null
      relChild.parentIndex = -1
      if (isElement(relChild)) {
        parent._$mutationObserverTarget?.detachChild(relChild)
      }
    }
    containingSlotUpdater?.updateContainingSlot()

    // update subtree slot
    let subtreeSlotStart: DoubleLinkedList<Element> | null = null
    let subtreeSlotEnd: DoubleLinkedList<Element> | null = null
    for (let i = 0; i < count; i += 1) {
      const relChild = relChildren[i]!
      if (!subtreeSlotStart) subtreeSlotStart = relChild._$subtreeSlotStart
      if (relChild._$subtreeSlotEnd) subtreeSlotEnd = relChild._$subtreeSlotEnd
    }
    Element._$updateSubtreeSlotsRemoval(parent, subtreeSlotStart, subtreeSlotEnd, false)

    // update id and slot cache if needed
    parent.ownerShadowRoot?._$markIdCacheDirty()

    // call life-times
    for (let i = 0; i < count; i += 1) {
      const relChild = relChildren[i]!
      Element.checkAndCallDetached(relChild)
      Element.checkChildObservers(parent, 'remove', relChild)
    }
  }

  private static insertChildBatchInsertion(
    parent: Element,
    newChildList: Node[],
    posIndex: number,
  ) {
    const relChild: Node | undefined = posIndex >= 0 ? parent.childNodes[posIndex] : undefined

    // update containingSlot
    let parentComponent: Element | null = parent
    while (parentComponent?._$inheritSlots) parentComponent = parentComponent.parentNode
    const parentComponentShadowRoot =
      isComponent(parentComponent) && !parentComponent._$external
        ? (parentComponent.shadowRoot as ShadowRoot)
        : null

    // change the parent of newChild
    let frag: backend.Element | null
    if (
      (BM.SHADOW || (BM.DYNAMIC && parent.getBackendMode() === BackendMode.Shadow)) &&
      newChildList.length >= 5
    ) {
      const backendContext = parent.getBackendContext() as backend.Context
      frag = backendContext.createFragment()
    } else {
      frag = null
    }
    for (let i = 0; i < newChildList.length; i += 1) {
      const newChild = newChildList[i]!
      /* istanbul ignore if  */
      if (parent.ownerShadowRoot !== newChild.ownerShadowRoot) {
        throw new Error('Cannot move the node from one shadow tree to another shadow tree.')
      }
      const oldParent = newChild.parentNode
      /* istanbul ignore if  */
      if (oldParent) {
        throw new Error('Cannot batch-insert the node which already has a parent.')
      }
      newChild.parentNode = parent
      if (isElement(newChild)) {
        parent._$mutationObserverTarget?.attachChild(newChild)
      }
      if ((BM.SHADOW || (BM.DYNAMIC && parent.getBackendMode() === BackendMode.Shadow)) && frag) {
        const be = newChild._$backendElement as backend.Element
        if (ENV.DEV) performanceMeasureStart('backend.appendChild')
        frag.appendChild(be)
        if (ENV.DEV) performanceMeasureEnd()
      }
    }

    // update containingSlot
    const containingSlotUpdater = Element._$updateSubtreeSlotNodes(
      parent,
      newChildList,
      parentComponentShadowRoot,
      null,
      posIndex,
    )

    containingSlotUpdater?.updateContainingSlot()

    // spread in composed tree
    if (BM.SHADOW || (BM.DYNAMIC && parent.getBackendMode() === BackendMode.Shadow)) {
      if (parent._$backendElement) {
        if (frag) {
          if (relChild) {
            if (ENV.DEV) performanceMeasureStart('backend.spliceBefore')
            ;(parent._$backendElement as backend.Element).spliceBefore(
              relChild._$backendElement as backend.Element,
              0,
              frag,
            )
            if (ENV.DEV) performanceMeasureEnd()
          } else {
            if (ENV.DEV) performanceMeasureStart('backend.spliceAppend')
            ;(parent._$backendElement as backend.Element).spliceAppend(frag)
            if (ENV.DEV) performanceMeasureEnd()
          }
          frag.release()
        } else {
          if (relChild) {
            for (let i = 0; i < newChildList.length; i += 1) {
              const newChild = newChildList[i]!
              if (ENV.DEV) performanceMeasureStart('backend.insertBefore')
              ;(parent._$backendElement as backend.Element).insertBefore(
                newChild._$backendElement as backend.Element,
                relChild._$backendElement as backend.Element,
              )
              if (ENV.DEV) performanceMeasureEnd()
            }
          } else {
            for (let i = 0; i < newChildList.length; i += 1) {
              const newChild = newChildList[i]!
              if (ENV.DEV) performanceMeasureStart('backend.appendChild')
              ;(parent._$backendElement as backend.Element).appendChild(
                newChild._$backendElement as backend.Element,
              )
              if (ENV.DEV) performanceMeasureEnd()
            }
          }
        }
      }
    } else {
      const pos = posIndex >= 0 ? posIndex : parent.childNodes.length
      for (let i = 0; i < newChildList.length; i += 1) {
        const newChild = newChildList[i]!
        Element.insertChildComposed(parent, newChild, relChild, false, pos)
      }
    }

    containingSlotUpdater?.insertSlotNodes()

    // handling child nodes list
    const childNodes = parent.childNodes
    if (relChild) {
      childNodes.splice(posIndex, 0, ...newChildList)
      for (let i = posIndex; i < childNodes.length; i += 1) {
        childNodes[i]!.parentIndex = i
      }
    } else {
      childNodes.push(...newChildList)
      for (let i = childNodes.length - newChildList.length; i < childNodes.length; i += 1) {
        childNodes[i]!.parentIndex = i
      }
    }

    // update subtree slot
    let subtreeSlotStart: DoubleLinkedList<Element> | null = null
    let subtreeSlotEnd: DoubleLinkedList<Element> | null = null
    for (let i = 0; i < newChildList.length; i += 1) {
      const newChild = newChildList[i]!
      const newChildSubtreeSlotStart = newChild._$subtreeSlotStart
      const newChildSubtreeSlotEnd = newChild._$subtreeSlotEnd
      if (newChildSubtreeSlotStart) {
        if (subtreeSlotEnd) {
          newChildSubtreeSlotStart.prev = subtreeSlotEnd
          subtreeSlotEnd.next = newChildSubtreeSlotStart
          subtreeSlotEnd = newChildSubtreeSlotEnd
        } else {
          subtreeSlotStart = newChildSubtreeSlotStart
          subtreeSlotEnd = newChildSubtreeSlotEnd
        }
      }
    }
    Element._$updateSubtreeSlotsInsertion(
      parent,
      subtreeSlotStart,
      subtreeSlotEnd,
      posIndex + newChildList.length - 1,
      false,
    )

    // update id and slot cache if needed
    parent.ownerShadowRoot?._$markIdCacheDirty()

    // call life-times
    for (let i = 0; i < newChildList.length; i += 1) {
      const newChild = newChildList[i]!
      if (parent._$attached) {
        Element.checkAndCallAttached(newChild)
      }
      Element.checkChildObservers(parent, 'add', newChild)
    }
  }

  private static insertChildPlaceholderReplace(
    parent: Element,
    posIndex: number,
    replacer: Element,
  ) {
    /* istanbul ignore if  */
    if (replacer && parent.ownerShadowRoot !== replacer.ownerShadowRoot) {
      throw new Error('Cannot move the node from one shadow tree to another shadow tree.')
    }
    /* istanbul ignore if  */
    if (replacer.parentNode) {
      throw new Error('Cannot replace with the node which already has a parent.')
    }
    const placeholder = parent.childNodes[posIndex]
    /* istanbul ignore if  */
    if (!isElement(placeholder)) {
      throw new Error('Cannot replace on text nodes.')
    }
    /* istanbul ignore if  */
    if (placeholder._$slotName !== null || replacer._$slotName !== null) {
      throw new Error('Cannot replace on slot nodes.')
    }
    if (placeholder === replacer) return

    // change the parent of replacer's children
    let frag: backend.Element | null
    if (BM.SHADOW || (BM.DYNAMIC && parent.getBackendMode() === BackendMode.Shadow)) {
      const backendContext = parent.getBackendContext() as backend.Context
      if (ENV.DEV) performanceMeasureStart('backend.createFragment')
      frag = backendContext.createFragment()
      if (ENV.DEV) performanceMeasureEnd()
    } else {
      frag = null
    }
    const replacedChildren = placeholder.childNodes
    if (BM.SHADOW || (BM.DYNAMIC && parent.getBackendMode() === BackendMode.Shadow)) {
      if (replacedChildren.length > 0) {
        const be = placeholder._$backendElement as backend.Element | null
        if (be) {
          if (ENV.DEV) performanceMeasureStart('backend.spliceRemove')
          be.spliceRemove(
            replacedChildren[0]!._$backendElement as backend.Element,
            replacedChildren.length,
          )
          if (ENV.DEV) performanceMeasureEnd()
        }
      }
    }
    for (let i = 0; i < replacedChildren.length; i += 1) {
      const child = replacedChildren[i]!
      if (BM.DOMLIKE || (BM.DYNAMIC && parent.getBackendMode() === BackendMode.Domlike)) {
        // removal of in-tree elements are not needed for DOM backend
        // do nothing
      } else if (BM.SHADOW || (BM.DYNAMIC && parent.getBackendMode() === BackendMode.Shadow)) {
        const be = child._$backendElement as backend.Element
        if (ENV.DEV) performanceMeasureStart('backend.appendChild')
        ;(frag as backend.Element).appendChild(be)
        if (ENV.DEV) performanceMeasureEnd()
      } else {
        Element.insertChildComposed(placeholder, null, child, true, i)
      }
      child.parentNode = replacer
      if (isElement(child)) {
        placeholder._$mutationObserverTarget?.detachChild(child)
        parent._$mutationObserverTarget?.attachChild(child)
      }
    }

    // handling child nodes list for placeholder
    placeholder.childNodes = []

    // change the parent
    placeholder.parentNode = null
    placeholder.parentIndex = -1
    replacer.parentNode = parent

    // update containingSlot
    const placeholderContainingSlot = placeholder.containingSlot
    const placeholderSlotIndex = placeholder.slotIndex
    if (placeholderContainingSlot !== undefined) {
      Element._$updateContainingSlot(replacer, placeholderContainingSlot)
      if (placeholderContainingSlot) {
        Element._$spliceSlotNodes(placeholderContainingSlot, placeholderSlotIndex!, 1, undefined)
      }
    }
    const containingSlotUpdater = replacedChildren.length
      ? Element._$updateSubtreeSlotNodes(
          replacer,
          replacedChildren,
          Element._$getParentHostShadowRoot(replacer),
          Element._$getParentHostShadowRoot(placeholder),
          0,
        )
      : null

    containingSlotUpdater?.updateContainingSlot()
    containingSlotUpdater?.removeSlotNodes()

    // handling child nodes list for parent
    parent.childNodes[posIndex] = replacer
    replacer.parentIndex = posIndex

    // spread in composed tree
    if (BM.SHADOW || (BM.DYNAMIC && parent.getBackendMode() === BackendMode.Shadow)) {
      if (parent._$backendElement) {
        if (ENV.DEV) performanceMeasureStart('backend.replaceChild')
        ;(parent._$backendElement as backend.Element).replaceChild(
          replacer._$backendElement as backend.Element,
          placeholder._$backendElement as backend.Element,
          posIndex,
        )
        if (ENV.DEV) performanceMeasureEnd()
        if (ENV.DEV) performanceMeasureStart('backend.spliceAppend')
        ;(replacer._$backendElement as backend.Element | null)?.spliceAppend(
          frag as backend.Element,
        )
        if (ENV.DEV) performanceMeasureEnd()
      }
      if (ENV.DEV) performanceMeasureStart('backend.release')
      ;(frag as backend.Element).release()
      if (ENV.DEV) performanceMeasureEnd()
    } else {
      Element.insertChildComposed(parent, replacer, placeholder, true, posIndex)
      for (let i = 0; i < replacedChildren.length; i += 1) {
        const child = replacedChildren[i]!
        Element.insertChildComposed(replacer, child, undefined, false, i)
      }
    }

    containingSlotUpdater?.insertSlotNodes()

    if (placeholderContainingSlot !== undefined) {
      Element._$updateContainingSlot(placeholder, undefined)
      if (placeholderContainingSlot) {
        Element._$spliceSlotNodes(placeholderContainingSlot, placeholderSlotIndex!, 0, [replacer])
      }
    }

    // update subtree slots
    // (assume that placeholder and replacer will never be slot node)
    replacer._$subtreeSlotStart = placeholder._$subtreeSlotStart
    replacer._$subtreeSlotEnd = placeholder._$subtreeSlotEnd

    parent._$mutationObserverTarget?.detachChild(placeholder)
    parent._$mutationObserverTarget?.attachChild(replacer)

    // handling child nodes list for replacer
    replacer.childNodes.push(...replacedChildren)
    for (
      let i = replacer.childNodes.length - replacedChildren.length;
      i < replacer.childNodes.length;
      i += 1
    ) {
      replacer.childNodes[i]!.parentIndex = i
    }

    // update id and slot cache if needed
    parent.ownerShadowRoot?._$markIdCacheDirty()

    // call life-times
    if (parent._$attached) {
      Element.checkAndCallDetached(placeholder as Node)
      Element.checkChildObservers(parent, 'remove', placeholder as Node)
      Element.checkAndCallAttached(replacer)
      Element.checkChildObservers(parent, 'add', replacer as Node)
      for (let i = 0; i < replacedChildren.length; i += 1) {
        const child = replacedChildren[i]!
        Element.checkAndCallMoved(child)
        Element.checkChildObservers(parent, 'move', child)
      }
    }
  }

  appendChild(child: Node) {
    Element.insertChildSingleOperation(this, child, this.childNodes.length, false)
  }

  insertChildAt(child: Node, index: number) {
    Element.insertChildSingleOperation(this, child, index, false)
  }

  insertBefore(child: Node, before?: Node) {
    const index = before ? before.parentIndex : -1
    Element.insertChildSingleOperation(this, child, index, false)
  }

  removeChildAt(index: number) {
    Element.insertChildSingleOperation(this, null, index, true)
  }

  removeChild(child: Node) {
    const index = child.parentIndex
    Element.insertChildSingleOperation(this, null, index, true)
  }

  replaceChildAt(child: Node, index: number) {
    Element.insertChildSingleOperation(this, child, index, true)
  }

  replaceChild(child: Node, relChild: Node) {
    const index = relChild.parentIndex
    Element.insertChildSingleOperation(this, child, index, true)
  }

  insertChildren(children: Node[], index: number) {
    Element.insertChildBatchInsertion(this, children, index)
  }

  removeChildren(index: number, count: number) {
    Element.insertChildBatchRemoval(this, index, count)
  }

  selfReplaceWith(replaceWith: Element) {
    const parent = this.parentNode
    if (parent) {
      Element.insertChildPlaceholderReplace(parent, this.parentIndex, replaceWith)
    }
  }

  /** @internal */
  protected static _$generateIdMap(node: ShadowRoot): { [id: string]: Element } {
    const idMap = Object.create(null) as { [id: string]: Element }
    const dfs = function dfs(node: Node) {
      if (isElement(node)) {
        const nodeId = node._$nodeId
        if (nodeId) {
          if (!idMap[nodeId]) idMap[nodeId] = node
        }
        node.childNodes.forEach(dfs)
      }
    }
    dfs(node)
    return idMap
  }

  /** Trigger an event on the element */
  triggerEvent(name: string, detail?: unknown, options?: EventOptions) {
    Event.triggerEvent(this, name, detail, options)
  }

  /** Trigger an event with specified event object on the element */
  dispatchEvent(ev: Event<unknown>) {
    Event.dispatchEvent(this, ev)
  }

  /* @internal */
  private _$setListenerStats(
    name: string,
    finalChanged: FinalChanged,
    options: EventListenerOptions = {},
  ) {
    if (!this._$backendElement) return
    const capture = !!options.capture || !!options.useCapture
    let mutLevel: MutLevel
    switch (finalChanged) {
      case FinalChanged.None:
        mutLevel = MutLevel.None
        break
      case FinalChanged.Mut:
        mutLevel = MutLevel.Mut
        break
      case FinalChanged.Final:
        mutLevel = MutLevel.Final
        break
      default:
        return
    }
    if (this._$nodeTreeContext) {
      if (ENV.DEV) performanceMeasureStart('backend.setListenerStats')
      if (BM.DOMLIKE || (BM.DYNAMIC && this.getBackendMode() === BackendMode.Domlike)) {
        ;(this._$nodeTreeContext as domlikeBackend.Context).setListenerStats(
          this._$backendElement as domlikeBackend.Element,
          name,
          capture,
          mutLevel,
        )
      } else if (BM.COMPOSED || (BM.DYNAMIC && this.getBackendMode() === BackendMode.Composed)) {
        const defaultPrevented = mutLevel === MutLevel.Final
        ;(this._$backendElement as composedBackend.Element).setEventDefaultPrevented(
          name,
          revertEventDefaultPrevented ? !defaultPrevented : defaultPrevented,
        )
      } else {
        ;(this._$backendElement as backend.Element).setListenerStats(name, capture, mutLevel)
      }
      if (ENV.DEV) performanceMeasureEnd()
    }
  }

  /** Add an event listener on the element */
  addListener(name: string, func: EventListener<unknown>, options?: EventListenerOptions) {
    const finalChanged = this._$eventTarget.addListener(name, func, options)
    this._$setListenerStats(name, finalChanged, options)
    if (isComponent(this) && this._$definition._$options.listenerChangeLifetimes) {
      this.triggerLifetime('listenerChange', [true, name, func, options])
    } else if (isNativeNode(this) && typeof this._$listenerChangeCb === 'function') {
      this._$listenerChangeCb.apply(this, [true, name, func, options])
    }
  }

  /** Remove an event listener on the element */
  removeListener(name: string, func: EventListener<unknown>, options?: EventListenerOptions) {
    const finalChanged = this._$eventTarget.removeListener(name, func, options)
    if (finalChanged === FinalChanged.Failed) return
    this._$setListenerStats(name, finalChanged, options)
    if (isComponent(this) && this._$definition._$options.listenerChangeLifetimes) {
      this.triggerLifetime('listenerChange', [false, name, func, options])
    } else if (isNativeNode(this) && typeof this._$listenerChangeCb === 'function') {
      this._$listenerChangeCb.apply(this, [false, name, func, options])
    }
  }

  /** Get an attribute value ( `null` if not set or removed) */
  getAttribute(name: string): unknown {
    if (!this._$nodeAttributes) return null
    if (!Object.prototype.hasOwnProperty.call(this._$nodeAttributes, name)) return null
    return this._$nodeAttributes[name]
  }

  /** Update an attribute value */
  updateAttribute(name: string, value: unknown) {
    this.setAttribute(name, value)
  }

  /** Set an attribute value */
  setAttribute(name: string, value: unknown) {
    let attrs: { [name: string]: unknown }
    if (this._$nodeAttributes) {
      attrs = this._$nodeAttributes
    } else {
      attrs = Object.create(null) as { [name: string]: unknown }
      this._$nodeAttributes = attrs
    }
    attrs[name] = value
    const be = this._$backendElement
    if (be) {
      if (ENV.DEV) performanceMeasureStart('backend.setAttribute')
      if (BM.DOMLIKE || (BM.DYNAMIC && this.getBackendMode() === BackendMode.Domlike)) {
        if (value === false) {
          be.removeAttribute(name)
        } else {
          be.setAttribute(
            name,
            value === true || value === undefined || value === null ? '' : String(value),
          )
        }
      } else {
        be.setAttribute(name, value)
      }
      if (ENV.DEV) performanceMeasureEnd()
    }
  }

  /** Remove an attribute */
  removeAttribute(name: string) {
    if (this._$nodeAttributes) {
      delete this._$nodeAttributes[name]
    }
    const be = this._$backendElement
    if (be) {
      if (ENV.DEV) performanceMeasureStart('backend.removeAttribute')
      be.removeAttribute(name)
      if (ENV.DEV) performanceMeasureEnd()
    }
  }

  /** Set a dataset on the element */
  setDataset(name: string, value: unknown) {
    this.dataset[name] = value

    if (BM.SHADOW || (BM.DYNAMIC && this.getBackendMode() === BackendMode.Shadow)) {
      if (ENV.DEV) performanceMeasureStart('backend.setDataset')
      ;(this._$backendElement as backend.Element).setDataset(name, value)
      if (ENV.DEV) performanceMeasureEnd()
    }
  }

  /** Set a mark on the element */
  setMark(name: string, value: unknown) {
    if (!this._$marks) {
      const marks: { [name: string]: unknown } = {}
      marks[name] = value
      this._$marks = marks
    } else {
      this._$marks[name] = value
    }
  }

  /**
   * Collect the marks on the element
   *
   * The marks includes the marks on ancestors (in shadow tree) of the element.
   * If multiple marks on different elements shares the same name,
   * the mark value on the child-most element is accepted.
   */
  collectMarks(): { [name: string]: unknown } {
    const ret = {} as { [name: string]: unknown }
    let cur: Element | null
    for (cur = this; cur; cur = cur.parentNode) {
      const marks = cur._$marks
      if (marks) {
        Object.keys(marks).forEach((name) => {
          if (!Object.prototype.hasOwnProperty.call(ret, name)) {
            ret[name] = marks[name]
          }
        })
      }
    }
    return ret
  }

  /**
   * Attach the element into the backend, swapping out a placeholder element in the backend.
   *
   * The `element` must not be a child node of another element,
   * must not be attached before,
   * and must not have a `ownerShadowRoot` .
   * The `element` `targetParent` and `targetNode` must be in the same backend context.
   * The `element` replaces the `targetNode` in the `targetParent` .
   */
  static replaceDocumentElement(
    element: Element,
    targetParent: GeneralBackendElement,
    targetNode: GeneralBackendElement,
  ) {
    /* istanbul ignore if  */
    if (element._$attached) {
      throw new Error('An attached element cannot be attached again')
    }
    if (element._$backendElement) {
      if (ENV.DEV) performanceMeasureStart('backend.replaceChild')
      ;(targetParent as backend.Element).replaceChild(
        element._$backendElement as backend.Element,
        targetNode as backend.Element,
      )
      if (ENV.DEV) performanceMeasureEnd()
    }
    Element.checkAndCallAttached(element)
  }

  /**
   * Make the element looks like attached.
   *
   * If the element will never be attached to backend or it has no backend element at all,
   * this can be used to trigger `attached` life-time.
   */
  static pretendAttached(element: Element) {
    if (!element._$attached) {
      Element.checkAndCallAttached(element)
    }
  }

  /**
   * Make the element looks like detached.
   *
   * This can be used to trigger `detached` life-time without remove the element in the backend.
   */
  static pretendDetached(element: Element) {
    if (element._$attached) {
      Element.checkAndCallDetached(element)
    }
  }

  /** Check the element is attached or not */
  static isAttached(element: Element): boolean {
    return element._$attached
  }

  /**
   * Set the slot name of the element
   *
   * Once this method is called for an `element` ,
   * it will be treated as a slot which can contain child nodes in composed tree.
   * This method should not be used in components,
   * otherwise the slot content will always be dangled.
   */
  static setSlotName(element: Element, name?: string) {
    /* istanbul ignore if  */
    if (element._$inheritSlots) {
      throw new Error('Slot-inherit mode is not usable in slot element')
    }
    const slotName = name ? String(name) : ''
    const oldSlotName = element._$slotName
    if (oldSlotName === slotName) return
    const needInsertSlot = oldSlotName === null
    element._$slotName = slotName
    if (needInsertSlot) {
      element._$subtreeSlotStart = element._$subtreeSlotEnd = {
        value: element,
        prev: null,
        next: null,
      }
    }
    if (BM.SHADOW || (BM.DYNAMIC && element.getBackendMode() === BackendMode.Shadow)) {
      if (ENV.DEV) performanceMeasureStart('backend.setSlotName')
      ;(element._$backendElement as backend.Element | null)?.setSlotName(slotName)
      if (ENV.DEV) performanceMeasureEnd()
    }
    const owner = element.ownerShadowRoot
    if (owner) {
      if (needInsertSlot) {
        if (owner.getSlotMode() === SlotMode.Dynamic)
          element._$slotValues = Object.create(null) as DataList
        element.slotNodes = []
        const parent = element.parentNode
        if (parent) {
          Element._$updateSubtreeSlotsInsertion(
            parent,
            element._$subtreeSlotStart,
            element._$subtreeSlotEnd,
            element.parentIndex,
            false,
          )
        }
      } else {
        if (owner.isConnected(element)) owner._$applySlotRename(element, slotName, oldSlotName)
      }
    }
  }

  /**
   * Get the slot name of the element
   */
  static getSlotName(element: Element): string | undefined {
    const sn = element._$slotName
    return sn === null ? undefined : sn
  }

  /**
   * Set the virtual node to slot-inherit mode
   *
   * In slot-inherit mode of an element,
   * the child nodes of the element will be treated as siblings and can have different target slot.
   */
  static setInheritSlots(element: Element) {
    /* istanbul ignore if  */
    if (!element._$virtual) {
      throw new Error('Cannot set slot-inherit on non-virtual node')
    }
    /* istanbul ignore if  */
    if (element._$slotName !== null || element.childNodes.length !== 0) {
      throw new Error('Slot-inherit mode cannot be set when the element has any child node')
    }
    if (BM.SHADOW || (BM.DYNAMIC && element.getBackendMode() === BackendMode.Shadow)) {
      const be = element._$backendElement as backend.Element | null
      if (be) {
        if (ENV.DEV) performanceMeasureStart('backend.setInheritSlots')
        be.setInheritSlots()
        if (ENV.DEV) performanceMeasureEnd()
      }
    }
    element._$inheritSlots = true
  }

  /** Get whether the slot-inherit mode is set or not */
  static getInheritSlots(element: Element) {
    return element._$inheritSlots
  }

  /** Get whether the slot-inherit mode is set or not */
  isInheritSlots() {
    return this._$inheritSlots
  }

  /**
   * Set the binding slot of specific node
   *
   * Necessary if node belongs to a dynamic slot, which cannot be identified by slot name.
   */
  static setSlotElement(node: Node, slot: Element | null) {
    const oldSlotElement = node._$slotElement
    if (oldSlotElement === slot) return
    node._$slotElement = slot

    const slotParentShadowRoot = Element._$getParentHostShadowRoot(node.parentNode)

    if (slotParentShadowRoot) {
      const containingSlotUpdater = Element._$updateSubtreeSlotNodes(
        node.parentNode!,
        [node],
        slotParentShadowRoot,
        slotParentShadowRoot,
        node.parentIndex,
      )

      const oldSlot = node.containingSlot as Element | null

      containingSlotUpdater?.updateContainingSlot()
      containingSlotUpdater?.removeSlotNodes()

      const newSlot = node.containingSlot as Element | null

      const recv = (node: Node) => {
        if (isElement(node) && node._$inheritSlots) {
          for (let i = 0; i < node.childNodes.length; i += 1) {
            recv(node.childNodes[i]!)
          }
        } else {
          Element.insertChildReassign(node.parentNode!, node, oldSlot, newSlot, node.parentIndex)
        }
      }
      recv(node)

      containingSlotUpdater?.insertSlotNodes()
    }
  }

  static _$updateContainingSlot(node: Node, containingSlot: Element | null | undefined): void {
    node.containingSlot = containingSlot

    if (
      BM.SHADOW ||
      (BM.DYNAMIC && node.ownerShadowRoot?.getBackendMode() === BackendMode.Shadow)
    ) {
      if (ENV.DEV) performanceMeasureStart('backend.setContainingSlot')
      ;(node._$backendElement as backend.Element).setContainingSlot(
        containingSlot ? (containingSlot._$backendElement as backend.Element) : containingSlot,
      )
      if (ENV.DEV) performanceMeasureEnd()
    }
  }

  static _$spliceSlotNodes(
    slot: Element,
    before: number,
    deleteCount: number,
    insertion: Node[] | undefined,
  ): void {
    const slotNodes = (slot.slotNodes = slot.slotNodes || [])
    const spliceBefore = before >= 0 && before < slotNodes.length
    if (insertion?.length) {
      if (spliceBefore) {
        for (let i = before; i < before + deleteCount; i += 1) {
          slotNodes[i]!.slotIndex = undefined
        }
        slotNodes.splice(before, deleteCount, ...insertion)
        for (let i = before; i < slotNodes.length; i += 1) {
          slotNodes[i]!.slotIndex = i
        }
      } else {
        const start = slotNodes.length
        slotNodes.push(...insertion)
        for (let i = start; i < slotNodes.length; i += 1) {
          slotNodes[i]!.slotIndex = i
        }
      }
    } else if (deleteCount) {
      for (let i = before; i < before + deleteCount; i += 1) {
        slotNodes[i]!.slotIndex = undefined
      }
      slotNodes.splice(before, deleteCount)
      for (let i = before; i < slotNodes.length; i += 1) {
        slotNodes[i]!.slotIndex = i
      }
    }

    if (BM.SHADOW || (BM.DYNAMIC && slot.getBackendMode() === BackendMode.Shadow)) {
      if (insertion?.length) {
        if (ENV.DEV) performanceMeasureStart('backend.createFragment')
        const frag = (slot._$nodeTreeContext as backend.Context).createFragment()
        if (ENV.DEV) performanceMeasureEnd()
        for (let i = 0; i < insertion.length; i += 1) {
          if (ENV.DEV) performanceMeasureStart('backend.appendChild')
          frag.appendChild(insertion[i]!._$backendElement as backend.Element)
          if (ENV.DEV) performanceMeasureEnd()
        }
        if (spliceBefore) {
          if (ENV.DEV) performanceMeasureStart('backend.spliceBeforeSlotNodes')
          ;(slot._$backendElement as backend.Element).spliceBeforeSlotNodes(
            before,
            deleteCount,
            frag,
          )
          if (ENV.DEV) performanceMeasureEnd()
        } else {
          if (ENV.DEV) performanceMeasureStart('backend.spliceAppendSlotNodes')
          ;(slot._$backendElement as backend.Element).spliceAppendSlotNodes(frag)
          if (ENV.DEV) performanceMeasureEnd()
        }
        frag.release()
      } else if (deleteCount) {
        if (ENV.DEV) performanceMeasureStart('backend.spliceRemoveSlotNodes')
        ;(slot._$backendElement as backend.Element).spliceRemoveSlotNodes(before, deleteCount)
        if (ENV.DEV) performanceMeasureEnd()
      }
    }
  }

  /** @internal */
  static _$findSlotNodeInsertPosition(slot: Element, target: Node, newPosIndex: number): number {
    const host = slot.ownerShadowRoot!.getHostNode()
    const getNodeDepth = (node: Node): number => {
      let depth = 0
      let cur: Node | null = node
      while (cur && cur !== host) {
        depth += 1
        cur = cur.parentNode
      }
      return depth
    }

    const targetDepth = getNodeDepth(target)

    const comparePos = (
      slotNode1: Node,
      parentIndex1: number,
      slotDepth1: number,
      slotNode2: Node,
      parentIndex2: number,
      slotDepth2: number,
      posIndex: number,
    ): number => {
      if (slotNode1 === slotNode2) return 0
      if (slotNode1.parentNode === slotNode2.parentNode) {
        return parentIndex1 - (parentIndex2 === -1 ? posIndex : parentIndex2)
      }
      if (slotDepth2 < slotDepth1) {
        const nextSlotNode1 = slotNode1.parentNode!
        return comparePos(
          nextSlotNode1,
          nextSlotNode1.parentIndex,
          slotDepth1 - 1,
          slotNode2,
          parentIndex2,
          slotDepth2,
          posIndex,
        )
      }
      const left = slotDepth1 < slotDepth2 ? slotNode1 : slotNode1.parentNode!
      const leftDepth = slotDepth1 < slotDepth2 ? slotDepth1 : slotDepth1 - 1
      const right = slotNode2.parentNode!
      const rightDepth = slotDepth2 - 1
      const rst = comparePos(
        left,
        left.parentIndex,
        leftDepth,
        right,
        right.parentIndex,
        rightDepth,
        posIndex,
      )
      if (rst === 0) return -1
      return rst
    }

    const slotNodes = slot.slotNodes!

    let i = slotNodes.length - 1
    for (; i >= 0; i -= 1) {
      const slotNode = slotNodes[i]!
      if (
        comparePos(
          slotNode,
          slotNode.parentIndex,
          getNodeDepth(slotNode),
          target,
          target.parentIndex,
          targetDepth,
          newPosIndex >= 0
            ? newPosIndex - 0.5
            : // negative posIndex (such as -1) means to insert at the tail
              slotNodes.length,
        ) < 0
      )
        break
    }
    const insertPos = i + 1
    return insertPos
  }

  /** Get composed parent (including virtual nodes) */
  getComposedParent(): Element | null {
    if (isShadowRoot(this)) return this.getHostNode()
    if (this.containingSlot !== undefined) return this.containingSlot
    let parent = this.parentNode
    while (parent?._$inheritSlots) {
      parent = parent.parentNode
    }
    return parent
  }

  /**
   * Get the composed children
   *
   * This method always returns a new array.
   * It is convenient but less performant.
   * For better performance, consider using `forEachComposedChild` .
   */
  getComposedChildren(): Node[] {
    const ret: Node[] = []
    this.forEachComposedChild((child) => {
      ret.push(child)
    })
    return ret
  }

  /**
   * Iterate composed child nodes (including virtual nodes)
   *
   * if `f` returns `false` then the iteration is interrupted.
   * Returns `true` if that happens.
   */
  forEachComposedChild(f: (node: Node) => boolean | void): boolean {
    if (this._$inheritSlots) return true
    if (isComponent(this) && !this._$external) {
      return f(this.shadowRoot as ShadowRoot) !== false
    }
    if (this._$slotName !== null) {
      const ownerShadowRoot = this.ownerShadowRoot
      if (!ownerShadowRoot) return true
      return ownerShadowRoot.forEachNodeInSpecifiedSlot(this, f)
    }
    const recInheritSlots = (children: Node[]): boolean => {
      for (let i = 0; i < children.length; i += 1) {
        const child = children[i]!
        if (f(child) === false) return false
        if (child._$inheritSlots) {
          if (!recInheritSlots(child.childNodes)) return false
        }
      }
      return true
    }
    return recInheritSlots(this.childNodes)
  }

  /**
   * Iterate non-virtual composed child nodes
   *
   * if `f` returns `false` then the iteration is interrupted.
   * Returns `true` if that happens.
   */
  forEachNonVirtualComposedChild(f: (node: Node) => boolean | void): boolean {
    if (this._$inheritSlots) return true
    const recNonVirtual = (child: Node): boolean => {
      if (child._$virtual) {
        return child.forEachNonVirtualComposedChild(f)
      }
      return f(child) !== false
    }
    if (isComponent(this) && !this._$external) {
      return recNonVirtual(this.shadowRoot as ShadowRoot)
    }
    if (this._$slotName !== null) {
      const ownerShadowRoot = this.ownerShadowRoot
      if (!ownerShadowRoot) return true
      return ownerShadowRoot.forEachSlotContentInSpecifiedSlot(this, recNonVirtual)
    }
    const recInheritSlots = (children: Node[]) => {
      for (let i = 0; i < children.length; i += 1) {
        const child = children[i]!
        if (!recNonVirtual(child)) return false
        if (child._$inheritSlots) {
          if (!recInheritSlots(child.childNodes)) return false
        }
      }
      return true
    }
    return recInheritSlots(this.childNodes)
  }

  /** Parse a selector string so that it can be used multiple queries */
  static parseSelector(str: string): ParsedSelector {
    return new ParsedSelector(str)
  }

  /** Select the first descendant which matches the selector */
  querySelector(selectorStr: string | ParsedSelector): Element | null {
    const parsedSelector =
      selectorStr instanceof ParsedSelector ? selectorStr : new ParsedSelector(selectorStr)
    const ret = parsedSelector.query(this, true) as Element | null
    return ret
  }

  /** Select all descendants which matches the selector */
  querySelectorAll(selectorStr: string | ParsedSelector): Element[] {
    const parsedSelector =
      selectorStr instanceof ParsedSelector ? selectorStr : new ParsedSelector(selectorStr)
    const ret = parsedSelector.query(this, false) as Element[]
    return ret
  }

  /** Test whether the target matches the selector */
  static matchSelector(selectorStr: string | ParsedSelector, target: Element): boolean {
    const parsedSelector =
      selectorStr instanceof ParsedSelector ? selectorStr : new ParsedSelector(selectorStr)
    return parsedSelector.testSelector(null, target)
  }

  /** Test whether the target in this subtree matches the selector */
  matchSelector(selectorStr: string | ParsedSelector, target: Element): boolean {
    const parsedSelector =
      selectorStr instanceof ParsedSelector ? selectorStr : new ParsedSelector(selectorStr)
    return parsedSelector.testSelector(this, target)
  }

  /**
   * Get the bounding client rect
   *
   * Return zero values when the backend element is invalid or it does not have layout information.
   */
  getBoundingClientRect(cb: (res: BoundingClientRect) => void): void {
    const backendElement = this._$backendElement
    if (!backendElement) {
      setTimeout(() => {
        cb({
          left: 0,
          top: 0,
          width: 0,
          height: 0,
        })
      }, 0)
      return
    }
    if (BM.DOMLIKE || (BM.DYNAMIC && this.getBackendMode() === BackendMode.Domlike)) {
      const e = backendElement as domlikeBackend.Element
      const res = e.getBoundingClientRect?.() || { left: 0, top: 0, width: 0, height: 0 }
      setTimeout(() => {
        cb(res)
      }, 0)
    } else {
      const be = backendElement as backend.Element | composedBackend.Element
      if (be.getBoundingClientRect) {
        be.getBoundingClientRect(cb)
      } else {
        setTimeout(() => {
          cb({
            left: 0,
            top: 0,
            width: 0,
            height: 0,
          })
        }, 0)
      }
    }
  }

  /**
   * Get the bounding client rect
   *
   * Return zero values when the backend element is invalid or it does not have layout information.
   */
  getScrollOffset(cb: (res: ScrollOffset) => void): void {
    const backendElement = this._$backendElement
    if (!backendElement) {
      setTimeout(() => {
        cb({
          scrollLeft: 0,
          scrollTop: 0,
          scrollWidth: 0,
          scrollHeight: 0,
        })
      }, 0)
      return
    }
    if (BM.DOMLIKE || (BM.DYNAMIC && this.getBackendMode() === BackendMode.Domlike)) {
      const e = backendElement as domlikeBackend.Element
      const res = {
        scrollLeft: e.scrollLeft || 0,
        scrollTop: e.scrollTop || 0,
        scrollWidth: e.scrollWidth || 0,
        scrollHeight: e.scrollHeight || 0,
      }
      setTimeout(() => {
        cb(res)
      }, 0)
    } else {
      const be = backendElement as backend.Element | composedBackend.Element
      if (be.getScrollOffset) {
        be.getScrollOffset(cb)
      } else {
        setTimeout(() => {
          cb({
            scrollLeft: 0,
            scrollTop: 0,
            scrollWidth: 0,
            scrollHeight: 0,
          })
        }, 0)
      }
    }
  }

  /**
   * Create an intersection observer
   *
   * The `relativeElement` is the element to calculate intersection with ( `null` for the viewport).
   * The `relativeElementMargin` is the margins of the `relativeElement` .
   * The `thresholds` is a list of intersection ratios to trigger the `listener` .
   * The listener always triggers once immediately after this call.
   */
  createIntersectionObserver(
    relativeElement: Element | null,
    relativeElementMargin: string,
    thresholds: number[],
    listener: ((res: IntersectionStatus) => void) | null,
  ): Observer | null {
    const backendElement = this._$backendElement
    if (backendElement) {
      if (relativeElement && !relativeElement._$backendElement) {
        return null
      }
      if (BM.DOMLIKE || (BM.DYNAMIC && this.getBackendMode() === BackendMode.Domlike)) {
        const context = this._$nodeTreeContext as domlikeBackend.Context | null
        if (!context || !context.createIntersectionObserver) return null
        return context.createIntersectionObserver(
          backendElement as domlikeBackend.Element,
          (relativeElement?._$backendElement as domlikeBackend.Element | undefined) || null,
          relativeElementMargin,
          thresholds,
          listener!,
        )
      }
      const be = backendElement as backend.Element | composedBackend.Element
      if (!be.createIntersectionObserver) return null
      return be.createIntersectionObserver(
        (relativeElement?._$backendElement as any) || null,
        relativeElementMargin,
        thresholds,
        listener as any,
      )
    }
    return null
  }

  /**
   * Get an interactive context
   */
  getContext(cb: (res: unknown) => void): void {
    const backendElement = this._$backendElement
    if (!backendElement) return
    if (BM.DOMLIKE || (BM.DYNAMIC && this.getBackendMode() === BackendMode.Domlike)) {
      const context = this._$nodeTreeContext as domlikeBackend.Context | null
      if (context?.getContext) {
        context.getContext(backendElement as domlikeBackend.Element, cb)
      } else {
        cb(null)
      }
    } else {
      const be = backendElement as backend.Element | composedBackend.Element
      if (be.getContext) {
        be.getContext(cb)
      } else {
        cb(null)
      }
    }
  }
}

Element.prototype[ELEMENT_SYMBOL] = true<|MERGE_RESOLUTION|>--- conflicted
+++ resolved
@@ -507,13 +507,10 @@
     const destroyQueue: Node[] = []
 
     const callFunc = function callFunc(node: Node) {
-<<<<<<< HEAD
-=======
       if (node._$destroyOnDetach) {
         // Destroy later to avoid missing backend elements
         destroyQueue.push(node)
       }
->>>>>>> 97ee5339
       if (isElement(node) && node._$attached) {
         if (isComponent(node)) {
           node.triggerLifetime('beforeDetach', [])
