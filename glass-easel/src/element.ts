--- conflicted
+++ resolved
@@ -61,16 +61,15 @@
 type composedContext = composedBackend.Context | domlikeBackend.Context
 type composedElement = composedBackend.Element | domlikeBackend.Element
 
-<<<<<<< HEAD
 let revertEventDefaultPrevented = false
 export const setRevertEventDefaultPrevented = (value: boolean) => {
   revertEventDefaultPrevented = value
-=======
+}
+
 export type DoubleLinkedList<T> = {
   value: T
   prev: DoubleLinkedList<T> | null
   next: DoubleLinkedList<T> | null
->>>>>>> 1fcbc672
 }
 
 /**
@@ -1904,12 +1903,6 @@
       }
     }
 
-<<<<<<< HEAD
-    // change the parent of placeholder
-    parent._$mutationObserverTarget?.detachChild(placeholder)
-
-    // change the parent of replacer
-=======
     containingSlotUpdater?.insertSlotNodes()
 
     // update subtree slots
@@ -1918,7 +1911,6 @@
     replacer._$subtreeSlotEnd = placeholder._$subtreeSlotEnd
 
     parent._$mutationObserverTarget?.detachChild(placeholder)
->>>>>>> 1fcbc672
     parent._$mutationObserverTarget?.attachChild(replacer)
 
     // handling child nodes list for parent
